"""Run this script with 'torchrun'."""

import gzip
import logging
import sys
from datetime import timedelta
from pathlib import Path
from typing import Optional, TextIO

import torch
import torch.distributed as dist
import torch.multiprocessing as mp
import wandb
from packaging import version
from torch.distributed.fsdp import FullyShardedDataParallel as FSDP
from torch.distributed.fsdp import ShardingStrategy
from torch.nn.parallel import DistributedDataParallel as DDP

from olmo.config import (
    CheckpointType,
    DDPGradSyncMode,
    DistributedStrategy,
    TrainConfig,
)
from olmo.data import build_train_dataloader
from olmo.eval import build_evaluators
from olmo.exceptions import OLMoCliError, OLMoConfigurationError
from olmo.model import OLMo
from olmo.optim import BoltOnWarmupScheduler, build_optimizer, build_scheduler
from olmo.torch_util import (
    barrier,
    get_default_device,
    get_global_rank,
    get_local_rank,
    get_local_world_size,
    get_world_size,
    peak_gpu_memory,
    seed_all,
)
from olmo.train import Trainer
from olmo.util import (
    add_cached_path_clients,
    clean_opt,
    find_latest_checkpoint,
    log_extra_field,
    prepare_cli_environment,
)

log = logging.getLogger("train")


def main(cfg: TrainConfig) -> None:
    # Ensure run name set.
    if cfg.run_name is None:
        raise OLMoConfigurationError("--run_name is required")
    log_extra_field("run_name", cfg.run_name)

    # Sanity check
    if (cfg.reset_optimizer_state or cfg.reset_trainer_state) and cfg.load_path is None:
        log.warning(
            "You want to reset the optimizer or trainer state, but we're not loading from the checkpoint. The"
            "setting has no effect."
        )

    barrier()

    # Set CUDA device.
    torch.cuda.set_device(f"cuda:{get_local_rank()}")
    torch.cuda.empty_cache()
    device = torch.device("cuda")

    # Fill some configuration options.
    cfg.model.precision = cfg.precision
    cfg.device_train_batch_size = cfg.global_train_batch_size // get_world_size()
    assert cfg.device_train_batch_size is not None  # for mypy
    cfg.device_train_grad_accum = cfg.device_train_batch_size // cfg.device_train_microbatch_size
    if cfg.optimizer.no_decay_norm_and_bias is not None:
        log.warning(
            "You set the deprecated config option `no_decay_norm_and_bias`. For compatibility, this"
            "setting will take precedence over all other weight decay configurations. Please change"
            "your config to use `decay_norm_and_bias` and `decay_embeddings` instead."
        )
        cfg.optimizer.decay_norm_and_bias = not cfg.optimizer.no_decay_norm_and_bias
        cfg.optimizer.decay_embeddings = not cfg.optimizer.no_decay_norm_and_bias
        cfg.optimizer.no_decay_norm_and_bias = None  # So nobody uses this by accident.

    # Display and save configuration.
    if get_global_rank() == 0:
        if cfg.data.paths is not None and len(cfg.data.paths) < 50:
            log.info("Configuration:")
            log.info(cfg)
        if not cfg.dry_run and (cfg.load_path is None or Path(cfg.load_path).parent != Path(cfg.save_folder)):
            # Save config.
            save_path = Path(cfg.save_folder) / "config.yaml"
            if save_path.is_file() and not cfg.save_overwrite:
                raise OLMoConfigurationError(f"{save_path} already exists, use --save_overwrite to overwrite")
            else:
                log.info(f"Saving config to {save_path}")
                save_path.parent.mkdir(exist_ok=True, parents=True)
                cfg.save(save_path)
            del save_path

    barrier()

    # Maybe start W&B run.
    if cfg.wandb is not None and (get_global_rank() == 0 or not cfg.wandb.rank_zero_only):
        wandb_dir = Path(cfg.save_folder) / "wandb"
        wandb_dir.mkdir(parents=True, exist_ok=True)
        wandb.init(
            dir=str(wandb_dir),
            project=cfg.wandb.project,
            entity=cfg.wandb.entity,
            group=cfg.wandb.group,
            name=cfg.wandb.name,
            tags=cfg.wandb.tags,
            config=cfg.asdict(exclude=["wandb"]),
        )

    barrier()

    # Set seed.
    seed_all(cfg.seed)

    # Construct data loader.
    train_loader = build_train_dataloader(cfg)

    # Construct evaluators.
    evaluators = build_evaluators(cfg, device)
    barrier()

    # Initialize the model.
    log.info("Building model...")
    olmo_model = OLMo(cfg.model)
    log.info(f"Total number of parameters: {olmo_model.num_params():,d}")
    log.info(f"Number of non-embedding parameters: {olmo_model.num_params(include_embedding=False):,d}")
    log.info(f"Peak GPU Memory (MB) before {cfg.distributed_strategy}: {int(peak_gpu_memory() or 0)}")

    # Compile one block at a time.
    if cfg.compile is not None:
        if cfg.model.block_group_size != 1:
            raise OLMoConfigurationError("Compile is only supported with block_group_size 1.")
        for block in olmo_model.transformer.blocks:
            block.compile(**cfg.compile.asdict())

    olmo_model.set_activation_checkpointing(cfg.activation_checkpointing)

    if cfg.distributed_strategy == DistributedStrategy.ddp:
        log.info("Wrapping model with DDP...")
        assert cfg.ddp is not None, "DistributedStrategy ddp needs cfg.ddp to be set!"

        if cfg.model.init_device != "cuda":
            raise OLMoConfigurationError("DDP does not work with init_device set to anything other than `cuda`.")

        if cfg.ddp.find_unused_params is True and cfg.ddp.grad_sync_mode != DDPGradSyncMode.micro_batch:
            raise OLMoConfigurationError(
                "`find_unused_params` is set to True. DDP needs to synchronize gradients for every micro-batch to avoid errors. Set `grad_sync_mode` to `micro_batch`."
            )

        param_init_fn = None

        # move to cuda before calling ddp
        dist_model = DDP(olmo_model.to(device), find_unused_parameters=cfg.ddp.find_unused_params)
    elif cfg.distributed_strategy == DistributedStrategy.fsdp:
        # Wrap the model in FSDP.
        log.info("Wrapping model with FSDP...")
        assert cfg.fsdp is not None, "DistributedStrategy fsdp needs cfg.fsdp to be set!"
        wrap_policy = olmo_model.get_fsdp_wrap_policy(cfg.fsdp.wrapping_strategy)

        if version.parse(torch.__version__) >= version.parse("2.1.0"):
            # This prevents any parameters from being initialized twice
            def dummy_init_fn(module: torch.nn.Module) -> None:
                module.to_empty(device=get_default_device())

            param_init_fn = dummy_init_fn
        else:
            param_init_fn = None

        # Set up device mesh for hybrid sharding in order to specify which nodes are assoicated to a given model replica
        device_mesh = None
        hybrid_sharding_fsdp_kwargs = {}
        if cfg.fsdp.sharding_strategy in (ShardingStrategy.HYBRID_SHARD, ShardingStrategy._HYBRID_SHARD_ZERO2):
            if version.parse(torch.__version__) < version.parse("2.2.0"):
                # Device mesh was not added to PyTorch until v2.2.0
                raise OLMoConfigurationError(
                    "OLMo training does not correctly support hybrid sharding before torch 2.2.0"
                )

            from torch.distributed.device_mesh import init_device_mesh

            num_model_replicas = cfg.fsdp.hybrid_sharding_num_model_replicas or (
                get_world_size() // get_local_world_size()
            )

            if num_model_replicas <= 0:
                raise OLMoConfigurationError("fsdp.hybrid_sharding_num_model_replicas must be a positive integer")

            if get_world_size() % num_model_replicas != 0:
                raise OLMoConfigurationError("fsdp.hybrid_sharding_num_model_replicas must divide world size")

            device_mesh = init_device_mesh("cuda", (num_model_replicas, get_world_size() // num_model_replicas))
            hybrid_sharding_fsdp_kwargs["device_mesh"] = device_mesh

        dist_model = FSDP(
            olmo_model,
            sharding_strategy=cfg.fsdp.sharding_strategy,
            mixed_precision=cfg.fsdp_precision,
            auto_wrap_policy=wrap_policy,
            use_orig_params=cfg.fsdp.use_orig_params,  # needed for compile and some of our optimizer/parameter metrics
            limit_all_gathers=True,
            device_id=get_local_rank(),
            param_init_fn=param_init_fn,
            **hybrid_sharding_fsdp_kwargs,
        )
    elif cfg.distributed_strategy is None:
        raise NotImplementedError("Single accelerator training not implemented yet!")

    # when param_init_fn is None, FSDP will call reset_parameters() automatically
    if param_init_fn is not None or cfg.distributed_strategy == DistributedStrategy.ddp:
        olmo_model.reset_parameters()

    log.info(f"Peak GPU Memory (MB) after {cfg.distributed_strategy}: {int(peak_gpu_memory() or 0)}")
    log.info("Model:")
    log.info(dist_model)

    # Construct optimizer and learning rate scheduler.
    optim = build_optimizer(cfg, dist_model, get_world_size(), get_global_rank())
    scheduler = build_scheduler(cfg)

    # Data indices file.
    indices_file: Optional[TextIO] = None
    if cfg.save_data_indices:
        indices_file_path = Path(cfg.save_folder) / f"data-indices/rank{get_global_rank()}.tsv.gz"
        if indices_file_path.exists() and not cfg.save_overwrite:
            raise OLMoConfigurationError(f"{indices_file_path} already exists, use --save_overwrite to overwrite")
        indices_file_path.parent.mkdir(exist_ok=True, parents=True)
        indices_file = gzip.open(indices_file_path, "wt")

    # Consolidate components into `Trainer` object.
    with Trainer(
        cfg=cfg,
        epoch=cfg.epoch,
        model=olmo_model,
        dist_model=dist_model,
        optim=optim,
        scheduler=scheduler,
        train_loader=train_loader,
        device=device,
        evaluators=evaluators,
        indices_file=indices_file,
    ) as trainer:
        if cfg.try_load_latest_save:
            checkpoint_dir = None
            if (
                cfg.save_folder is not None
                and (checkpoint_dir := find_latest_checkpoint(cfg.save_folder)) is not None
            ):
                log.info("Setting load path to local checkpoint %s", checkpoint_dir)
                cfg.load_path = str(checkpoint_dir)
            elif (
                cfg.remote_save_folder is not None
                and (checkpoint_dir := find_latest_checkpoint(cfg.remote_save_folder)) is not None
            ):
                log.info("Setting load path to remote checkpoint %s", checkpoint_dir)
                cfg.load_path = str(checkpoint_dir)
            if checkpoint_dir is not None and not cfg.restore_dataloader:
<<<<<<< HEAD
                log.info("You set restore_dataloader=False, but try_load_latest_save=True. If we were to run like "
                         "this, it would overwrite your previous checkpoints. I will assume you didn't mean that, "
                         "and set restore_dataloader=True.")
                cfg.restore_dataloader = True
            if checkpoint_dir is not None and cfg.reset_trainer_state:
                log.info("You set both reset_trainer_state=True, and try_load_latest_save=True. If we were to "
                         "run like this, it would reset your trainer state right now even though we're in the "
                         "middle of a run. I will assume you didn't mean that, and set "
                         "reset_trainer_state=False.")
                cfg.reset_trainer_state = False
            if checkpoint_dir is not None and cfg.reset_optimizer_state:
                log.info("You set both reset_optimizer_state=True, and try_load_latest_save=True. If we were to "
                         "run like this, it would reset your optimizer state right now even though we're in the "
                         "middle of a run. I will assume you didn't mean that, and set "
                         "reset_optimizer_state=False.")
=======
                log.info(
                    "You set restore_dataloader=False, but try_load_latest_save=True. If we were to run like "
                    "this, it would overwrite your previous checkpoints. I will assume you didn't mean that, "
                    "and set restore_dataloader=True."
                )
                cfg.restore_dataloader = True
            if checkpoint_dir is not None and cfg.reset_trainer_state:
                log.info(
                    "You set both reset_trainer_state=True, and try_load_latest_save=True. If we were to "
                    "run like this, it would reset your trainer state right now even though we're in the "
                    "middle of a run. I will assume you didn't mean that, and set "
                    "reset_trainer_state=False."
                )
                cfg.reset_trainer_state = False
            if checkpoint_dir is not None and cfg.reset_optimizer_state:
                log.info(
                    "You set both reset_optimizer_state=True, and try_load_latest_save=True. If we were to "
                    "run like this, it would reset your optimizer state right now even though we're in the "
                    "middle of a run. I will assume you didn't mean that, and set "
                    "reset_optimizer_state=False."
                )
>>>>>>> 60a82ee6
                cfg.reset_optimizer_state = False

        if not cfg.dry_run and not cfg.no_pre_train_checkpoint and cfg.load_path is None:
            if cfg.distributed_strategy == DistributedStrategy.ddp:
                checkpoint_type = CheckpointType.unsharded

                if cfg.save_interval_unsharded is None:
                    log.warning(
                        "DDP requires setting `save_interval_unsharded`. Using the value set for `save_interval`."
                    )
                    cfg.save_interval_unsharded = cfg.save_interval

                if cfg.save_num_unsharded_checkpoints_to_keep == 0:
                    log.warning(
                        "DDP requires setting `save_num_unsharded_checkpoints_to_keep`. Using the value set for `save_num_checkpoints_to_keep`."
                    )
                    cfg.save_num_unsharded_checkpoints_to_keep = cfg.save_num_checkpoints_to_keep
            elif cfg.distributed_strategy == DistributedStrategy.fsdp:
                checkpoint_type = (
                    CheckpointType.sharded if cfg.save_num_checkpoints_to_keep != 0 else CheckpointType.unsharded
                )
            else:
                raise NotImplementedError(f"Distributed strategy {cfg.distributed_strategy} not supported yet!")

            # We save a checkpoint up-front to make sure this won't fail (due to disk space or whatever).
            log.info("Saving pre-train checkpoint...")
            checkpoint_path, local_checkpoint_cache = trainer.save_checkpoint(checkpoint_type=checkpoint_type)
            log.info(f"Checkpoint saved to {checkpoint_path}")

            # And they we verify that we can load it.
            log.info("Attempting to load pre-train checkpoint...")
            trainer.restore_checkpoint(
                checkpoint_path, checkpoint_type=checkpoint_type, local_cache=local_checkpoint_cache
            )
            log.info("Checkpoint successfully loaded")

            # NOTE: https://github.com/allenai/LLM/issues/233
            #  log.info("Removing pre-train checkpoint...")
            #  trainer.remove_checkpoint(checkpoint_type=checkpoint_type)
            #  log.info("Successfully removed checkpoint")

        if cfg.load_path is not None:
            log.info(f"Loading checkpoint from {cfg.load_path}...")
            trainer.restore_checkpoint(
                cfg.load_path,
                load_optimizer_state=not cfg.reset_optimizer_state,
                load_trainer_state=not cfg.reset_trainer_state,
                sharded_checkpointer=cfg.load_path_sharded_checkpointer,
            )
            log.info("Checkpoint successfully loaded")

            # If we have to, set a new scheduler:
            if cfg.reset_optimizer_state and not cfg.reset_trainer_state:
                trainer.scheduler = BoltOnWarmupScheduler.wrap(
                    trainer.scheduler,
                    trainer.global_step,
                    int(trainer.global_step + cfg.scheduler.t_warmup),
                )

        if cfg.force_save_unsharded and cfg.distributed_strategy != DistributedStrategy.ddp:
            log.info("Saving unsharded checkpoint...")
            checkpoint_path, _ = trainer.save_checkpoint(checkpoint_type=CheckpointType.unsharded)
            log.info(f"Unsharded checkpoint saved to {checkpoint_path}")

        if not cfg.dry_run:
            log.info("Starting training...")
            trainer.fit()
            log.info("Training complete")
        else:
            log.info("Dry run complete")


if __name__ == "__main__":
    try:
        mp.set_start_method("spawn", force=True)
    except RuntimeError as e:
        print(f"failed to set multiprocessing start method: {e}")
    log.info(f"Multiprocessing start method set to '{mp.get_start_method()}'")

    # Set CUDA device.
    torch.cuda.set_device(f"cuda:{get_local_rank()}")

    # Initialize process group.
    device_as_string = f"cuda:{get_local_rank()}"
<<<<<<< HEAD
    torch.cuda.set_device(device_as_string)   # Set this early to prevent GPU 0 from picking up a bunch of tensors it shouldn't have.
    dist.init_process_group(backend="nccl", timeout=timedelta(minutes=30), device_id=torch.device(device_as_string))
=======
    torch.cuda.set_device(
        device_as_string
    )  # Set this early to prevent GPU 0 from picking up a bunch of tensors it shouldn't have.
    # Initialize process group.
    dist.init_process_group(backend="nccl", timeout=timedelta(minutes=30))
>>>>>>> 60a82ee6
    log.info("Process group initialized")

    prepare_cli_environment()
    log.info("CLI environment prepared")

    add_cached_path_clients()

    try:
        yaml_path, args_list = sys.argv[1], sys.argv[2:]
    except IndexError:
        raise OLMoCliError(f"Usage: {sys.argv[0]} [CONFIG_PATH] [OPTIONS]")

    cfg = TrainConfig.load(yaml_path, [clean_opt(s) for s in args_list])
    main(cfg)<|MERGE_RESOLUTION|>--- conflicted
+++ resolved
@@ -263,23 +263,6 @@
                 log.info("Setting load path to remote checkpoint %s", checkpoint_dir)
                 cfg.load_path = str(checkpoint_dir)
             if checkpoint_dir is not None and not cfg.restore_dataloader:
-<<<<<<< HEAD
-                log.info("You set restore_dataloader=False, but try_load_latest_save=True. If we were to run like "
-                         "this, it would overwrite your previous checkpoints. I will assume you didn't mean that, "
-                         "and set restore_dataloader=True.")
-                cfg.restore_dataloader = True
-            if checkpoint_dir is not None and cfg.reset_trainer_state:
-                log.info("You set both reset_trainer_state=True, and try_load_latest_save=True. If we were to "
-                         "run like this, it would reset your trainer state right now even though we're in the "
-                         "middle of a run. I will assume you didn't mean that, and set "
-                         "reset_trainer_state=False.")
-                cfg.reset_trainer_state = False
-            if checkpoint_dir is not None and cfg.reset_optimizer_state:
-                log.info("You set both reset_optimizer_state=True, and try_load_latest_save=True. If we were to "
-                         "run like this, it would reset your optimizer state right now even though we're in the "
-                         "middle of a run. I will assume you didn't mean that, and set "
-                         "reset_optimizer_state=False.")
-=======
                 log.info(
                     "You set restore_dataloader=False, but try_load_latest_save=True. If we were to run like "
                     "this, it would overwrite your previous checkpoints. I will assume you didn't mean that, "
@@ -301,7 +284,6 @@
                     "middle of a run. I will assume you didn't mean that, and set "
                     "reset_optimizer_state=False."
                 )
->>>>>>> 60a82ee6
                 cfg.reset_optimizer_state = False
 
         if not cfg.dry_run and not cfg.no_pre_train_checkpoint and cfg.load_path is None:
@@ -386,16 +368,13 @@
 
     # Initialize process group.
     device_as_string = f"cuda:{get_local_rank()}"
-<<<<<<< HEAD
-    torch.cuda.set_device(device_as_string)   # Set this early to prevent GPU 0 from picking up a bunch of tensors it shouldn't have.
-    dist.init_process_group(backend="nccl", timeout=timedelta(minutes=30), device_id=torch.device(device_as_string))
-=======
     torch.cuda.set_device(
         device_as_string
     )  # Set this early to prevent GPU 0 from picking up a bunch of tensors it shouldn't have.
     # Initialize process group.
-    dist.init_process_group(backend="nccl", timeout=timedelta(minutes=30))
->>>>>>> 60a82ee6
+    device_as_string = f"cuda:{get_local_rank()}"
+    torch.cuda.set_device(device_as_string)   # Set this early to prevent GPU 0 from picking up a bunch of tensors it shouldn't have.
+    dist.init_process_group(backend="nccl", timeout=timedelta(minutes=30), device_id=torch.device(device_as_string))
     log.info("Process group initialized")
 
     prepare_cli_environment()
