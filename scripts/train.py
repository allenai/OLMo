--- conflicted
+++ resolved
@@ -64,11 +64,8 @@
 
     barrier()
 
-<<<<<<< HEAD
-=======
     device = torch.device("cuda")
 
->>>>>>> 885bc22c
     # Fill some configuration options.
     cfg.model.precision = cfg.precision
     cfg.device_train_batch_size = cfg.global_train_batch_size // get_world_size()
@@ -345,10 +342,6 @@
 
     # Set CUDA device.
     torch.cuda.set_device(f"cuda:{get_local_rank()}")
-<<<<<<< HEAD
-    device = torch.device("cuda")
-=======
->>>>>>> 885bc22c
 
     # Initialize process group.
     dist.init_process_group(backend="nccl", timeout=timedelta(minutes=30))
