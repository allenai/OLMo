--- conflicted
+++ resolved
@@ -138,7 +138,6 @@
             def dummy_init_fn(module: torch.nn.Module) -> None:
                 module.to_empty(device=get_default_device())
 
-<<<<<<< HEAD
             param_init_fn = dummy_init_fn
         else:
             param_init_fn = None
@@ -185,52 +184,6 @@
             olmo_model.reset_parameters()
     else:
         fsdp_model = olmo_model
-=======
-        param_init_fn = dummy_init_fn
-    else:
-        param_init_fn = None
-
-    # Set up device mesh for hybrid sharding in order to specify which nodes are assoicated to a given model replica
-    device_mesh = None
-    hybrid_sharding_fsdp_kwargs = {}
-    if cfg.fsdp.sharding_strategy in (ShardingStrategy.HYBRID_SHARD, ShardingStrategy._HYBRID_SHARD_ZERO2):
-        if version.parse(torch.__version__) < version.parse("2.2.0"):
-            # Device mesh was not added to PyTorch until v2.2.0
-            raise OLMoConfigurationError(
-                "OLMo training does not correctly support hybrid sharding before torch 2.2.0"
-            )
-
-        from torch.distributed.device_mesh import init_device_mesh
-
-        num_model_replicas = cfg.fsdp.hybrid_sharding_num_model_replicas or (
-            get_world_size() // get_local_world_size()
-        )
-
-        if num_model_replicas <= 0:
-            raise OLMoConfigurationError("fsdp.hybrid_sharding_num_model_replicas must be a positive integer")
-
-        num_nodes = get_world_size() // get_local_world_size()
-        if num_nodes > 1 and num_nodes % num_model_replicas != 0:
-            raise OLMoConfigurationError("fsdp.hybrid_sharding_num_model_replicas must divide number of nodes")
-
-        device_mesh = init_device_mesh("cuda", (num_model_replicas, get_world_size() // num_model_replicas))
-        hybrid_sharding_fsdp_kwargs["device_mesh"] = device_mesh
-
-    fsdp_model = FSDP(
-        olmo_model,
-        sharding_strategy=cfg.fsdp.sharding_strategy,
-        mixed_precision=cfg.fsdp_precision,
-        auto_wrap_policy=wrap_policy,
-        use_orig_params=cfg.fsdp.use_orig_params,  # needed for compile and some of our optimizer/parameter metrics
-        limit_all_gathers=True,
-        device_id=get_local_rank(),
-        param_init_fn=param_init_fn,
-        **hybrid_sharding_fsdp_kwargs,
-    )
-    # when param_init_fn is None, FSDP will call reset_parameters() automatically
-    if param_init_fn is not None:
-        olmo_model.reset_parameters()
->>>>>>> 940aa7fe
 
     log.info(f"Peak GPU Memory (MB) after FSDP: {int(peak_gpu_memory() or 0)}")
     log.info("Model:")
