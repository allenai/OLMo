"""Run this script with 'torchrun'."""

import gzip
import logging
import sys
from datetime import timedelta
from pathlib import Path
from typing import Optional, TextIO

import torch
import torch.distributed as dist
import torch.multiprocessing as mp
from packaging import version
from torch.distributed.fsdp import FullyShardedDataParallel as FSDP
from torch.distributed.fsdp import ShardingStrategy
from torch.nn.parallel import DistributedDataParallel as DDP

import wandb
from olmo.config import (
    CheckpointType,
    DDPGradSyncMode,
    DistributedStrategy,
    TrainConfig,
)
from olmo.data import build_train_dataloader
from olmo.eval import build_evaluators
from olmo.exceptions import OLMoCliError, OLMoConfigurationError
from olmo.model import OLMo
from olmo.optim import BoltOnWarmupScheduler, build_optimizer, build_scheduler
from olmo.torch_util import (
    barrier,
    get_default_device,
    get_global_rank,
    get_local_rank,
    get_local_world_size,
    get_world_size,
    peak_gpu_memory,
    seed_all,
)
from olmo.train import Trainer
from olmo.util import (
    add_cached_path_clients,
    clean_opt,
    find_latest_checkpoint,
    log_extra_field,
    prepare_cli_environment,
)

log = logging.getLogger("train")


def main(cfg: TrainConfig) -> None:
    # Ensure run name set.
    if cfg.run_name is None:
        raise OLMoConfigurationError("--run_name is required")
    log_extra_field("run_name", cfg.run_name)

    # Sanity check
    if (cfg.reset_optimizer_state or cfg.reset_trainer_state) and cfg.load_path is None:
        log.warning(
            "You want to reset the optimizer or trainer state, but we're not loading from the checkpoint. The"
            "setting has no effect."
        )

    barrier()

    # Set CUDA device.
    torch.cuda.set_device(f"cuda:{get_local_rank()}")
    torch.cuda.empty_cache()
    device = torch.device("cuda")

    # Fill some configuration options.
    cfg.model.precision = cfg.precision
    cfg.device_train_batch_size = cfg.global_train_batch_size // get_world_size()
    assert cfg.device_train_batch_size is not None  # for mypy
    cfg.device_train_grad_accum = cfg.device_train_batch_size // cfg.device_train_microbatch_size
    if cfg.optimizer.no_decay_norm_and_bias is not None:
        log.warning(
            "You set the deprecated config option `no_decay_norm_and_bias`. For compatibility, this"
            "setting will take precedence over all other weight decay configurations. Please change"
            "your config to use `decay_norm_and_bias` and `decay_embeddings` instead."
        )
        cfg.optimizer.decay_norm_and_bias = not cfg.optimizer.no_decay_norm_and_bias
        cfg.optimizer.decay_embeddings = not cfg.optimizer.no_decay_norm_and_bias
        cfg.optimizer.no_decay_norm_and_bias = None  # So nobody uses this by accident.

    log.info(f"cfg save folder: {cfg.save_folder}")
    if cfg.save_folder.startswith("s3:/") and not cfg.save_folder.startswith("s3://"):
        cfg.save_folder = cfg.save_folder.replace("s3:/", "s3://")
    log.info(f"final cfg save folder: {cfg.save_folder}")

    # Display and save configuration.
    if get_global_rank() == 0:
        if cfg.data.paths is not None and len(cfg.data.paths) < 50:
            log.info("Configuration:")
            log.info(cfg)
        if not cfg.dry_run and (cfg.load_path is None or Path(cfg.load_path).parent != Path(cfg.save_folder)):
            # Save config.
            save_path = Path(cfg.save_folder) / "config.yaml"
            if save_path.is_file() and not cfg.save_overwrite:
                raise OLMoConfigurationError(f"{save_path} already exists, use --save_overwrite to overwrite")
            else:
                log.info(f"Saving config to {save_path}")
                save_path.parent.mkdir(exist_ok=True, parents=True)
                cfg.save(save_path)
            del save_path

    barrier()

    # Maybe start W&B run.
    if cfg.wandb is not None and (get_global_rank() == 0 or not cfg.wandb.rank_zero_only):
        wandb_dir = Path(cfg.save_folder) / "wandb"
        wandb_dir.mkdir(parents=True, exist_ok=True)
        wandb.init(
            dir=wandb_dir,
            project=cfg.wandb.project,
            entity=cfg.wandb.entity,
            group=cfg.wandb.group,
            name=cfg.wandb.name,
            tags=cfg.wandb.tags,
            config=cfg.asdict(exclude=["wandb"]),
        )

    barrier()

    # Set seed.
    seed_all(cfg.seed)

    # Construct data loader.
    train_loader = build_train_dataloader(cfg)

    # Construct evaluators.
    evaluators = build_evaluators(cfg, device)
    barrier()

    # Initialize the model.
    log.info("Building model...")
    olmo_model = OLMo(cfg.model)
    log.info(f"Total number of parameters: {olmo_model.num_params():,d}")
    log.info(f"Number of non-embedding parameters: {olmo_model.num_params(include_embedding=False):,d}")
    log.info(f"Peak GPU Memory (MB) before {cfg.distributed_strategy}: {int(peak_gpu_memory() or 0)}")

<<<<<<< HEAD
    barrier()

    # Call before wrapping model in FSDP / DDP, so that computation is correct and saved.
    _ = olmo_model.num_fwd_flops
    _ = olmo_model.num_bck_flops
=======
    # Compile one block at a time.
    if cfg.compile is not None:
        if cfg.model.block_group_size != 1:
            raise OLMoConfigurationError("Compile is only supported with block_group_size 1.")
        for block in olmo_model.transformer.blocks:
            block.compile(**cfg.compile.asdict())
>>>>>>> 7e81a6c1

    olmo_model.set_activation_checkpointing(cfg.activation_checkpointing)

    if cfg.distributed_strategy == DistributedStrategy.ddp:
        log.info("Wrapping model with DDP...")
        assert cfg.ddp is not None, "DistributedStrategy ddp needs cfg.ddp to be set!"

        if cfg.model.init_device != "cuda":
            raise OLMoConfigurationError("DDP does not work with init_device set to anything other than `cuda`.")

        if cfg.ddp.find_unused_params is True and cfg.ddp.grad_sync_mode != DDPGradSyncMode.micro_batch:
            raise OLMoConfigurationError(
                "`find_unused_params` is set to True. DDP needs to synchronize gradients for every micro-batch to avoid errors. Set `grad_sync_mode` to `micro_batch`."
            )

        param_init_fn = None

        # move to cuda before calling ddp
        dist_model = DDP(olmo_model.to(device), find_unused_parameters=cfg.ddp.find_unused_params)
    elif cfg.distributed_strategy == DistributedStrategy.fsdp:
        # Wrap the model in FSDP.
        log.info("Wrapping model with FSDP...")
        assert cfg.fsdp is not None, "DistributedStrategy fsdp needs cfg.fsdp to be set!"
        wrap_policy = olmo_model.get_fsdp_wrap_policy(cfg.fsdp.wrapping_strategy)

        if version.parse(torch.__version__) >= version.parse("2.1.0"):
            # This prevents any parameters from being initialized twice
            def dummy_init_fn(module: torch.nn.Module) -> None:
                module.to_empty(device=get_default_device())

            param_init_fn = dummy_init_fn
        else:
            param_init_fn = None

        # Set up device mesh for hybrid sharding in order to specify which nodes are assoicated to a given model replica
        device_mesh = None
        hybrid_sharding_fsdp_kwargs = {}
        if cfg.fsdp.sharding_strategy in (ShardingStrategy.HYBRID_SHARD, ShardingStrategy._HYBRID_SHARD_ZERO2):
            if version.parse(torch.__version__) < version.parse("2.2.0"):
                # Device mesh was not added to PyTorch until v2.2.0
                raise OLMoConfigurationError(
                    "OLMo training does not correctly support hybrid sharding before torch 2.2.0"
                )

            from torch.distributed.device_mesh import init_device_mesh

            num_model_replicas = cfg.fsdp.hybrid_sharding_num_model_replicas or (
                get_world_size() // get_local_world_size()
            )

            if num_model_replicas <= 0:
                raise OLMoConfigurationError("fsdp.hybrid_sharding_num_model_replicas must be a positive integer")

            if get_world_size() % num_model_replicas != 0:
                raise OLMoConfigurationError("fsdp.hybrid_sharding_num_model_replicas must divide world size")

            device_mesh = init_device_mesh("cuda", (num_model_replicas, get_world_size() // num_model_replicas))
            hybrid_sharding_fsdp_kwargs["device_mesh"] = device_mesh

        dist_model = FSDP(
            olmo_model,
            sharding_strategy=cfg.fsdp.sharding_strategy,
            mixed_precision=cfg.fsdp_precision,
            auto_wrap_policy=wrap_policy,
            use_orig_params=cfg.fsdp.use_orig_params,  # needed for compile and some of our optimizer/parameter metrics
            limit_all_gathers=True,
            device_id=get_local_rank(),
            param_init_fn=param_init_fn,
            **hybrid_sharding_fsdp_kwargs,
        )
    elif cfg.distributed_strategy is None:
        raise NotImplementedError("Single accelerator training not implemented yet!")

    # when param_init_fn is None, FSDP will call reset_parameters() automatically
    if param_init_fn is not None or cfg.distributed_strategy == DistributedStrategy.ddp:
        olmo_model.reset_parameters()

    log.info(f"Peak GPU Memory (MB) after {cfg.distributed_strategy}: {int(peak_gpu_memory() or 0)}")
    log.info("Model:")
    log.info(dist_model)

    # Construct optimizer and learning rate scheduler.
    optim = build_optimizer(cfg, dist_model)
    scheduler = build_scheduler(cfg)

    # Data indices file.
    indices_file: Optional[TextIO] = None
    if cfg.save_data_indices:
        indices_file_path = Path(cfg.save_folder) / f"data-indices/rank{get_global_rank()}.tsv.gz"
        if indices_file_path.exists() and not cfg.save_overwrite:
            raise OLMoConfigurationError(f"{indices_file_path} already exists, use --save_overwrite to overwrite")
        indices_file_path.parent.mkdir(exist_ok=True, parents=True)
        indices_file = gzip.open(indices_file_path, "wt")

    # Consolidate components into `Trainer` object.
    with Trainer(
        cfg=cfg,
        epoch=cfg.epoch,
        model=olmo_model,
        dist_model=dist_model,
        optim=optim,
        scheduler=scheduler,
        train_loader=train_loader,
        device=device,
        evaluators=evaluators,
        indices_file=indices_file,
    ) as trainer:
        if cfg.try_load_latest_save:
            checkpoint_dir = None
            if (
                cfg.save_folder is not None
                and (checkpoint_dir := find_latest_checkpoint(cfg.save_folder)) is not None
            ):
                log.info("Setting load path to local checkpoint %s", checkpoint_dir)
                cfg.load_path = str(checkpoint_dir)
            elif (
                cfg.remote_save_folder is not None
                and (checkpoint_dir := find_latest_checkpoint(cfg.remote_save_folder)) is not None
            ):
                log.info("Setting load path to remote checkpoint %s", checkpoint_dir)
                cfg.load_path = str(checkpoint_dir)
            if checkpoint_dir is not None and not cfg.restore_dataloader:
                log.info(
                    "You set restore_dataloader=False, but try_load_latest_save=True. If we were to run like "
                    "this, it would overwrite your previous checkpoints. I will assume you didn't mean that, "
                    "and set restore_dataloader=True."
                )
                cfg.restore_dataloader = True
            if checkpoint_dir is not None and cfg.reset_trainer_state:
                log.info(
                    "You set both reset_trainer_state=True, and try_load_latest_save=True. If we were to "
                    "run like this, it would reset your trainer state right now even though we're in the "
                    "middle of a run. I will assume you didn't mean that, and set "
                    "reset_trainer_state=False."
                )
                cfg.reset_trainer_state = False
            if checkpoint_dir is not None and cfg.reset_optimizer_state:
                log.info(
                    "You set both reset_optimizer_state=True, and try_load_latest_save=True. If we were to "
                    "run like this, it would reset your optimizer state right now even though we're in the "
                    "middle of a run. I will assume you didn't mean that, and set "
                    "reset_optimizer_state=False."
                )
                cfg.reset_optimizer_state = False

        if not cfg.dry_run and not cfg.no_pre_train_checkpoint and cfg.load_path is None:
            if cfg.distributed_strategy == DistributedStrategy.ddp:
                checkpoint_type = CheckpointType.unsharded

                if cfg.save_interval_unsharded is None:
                    log.warning(
                        "DDP requires setting `save_interval_unsharded`. Using the value set for `save_interval`."
                    )
                    cfg.save_interval_unsharded = cfg.save_interval

                if cfg.save_num_unsharded_checkpoints_to_keep == 0:
                    log.warning(
                        "DDP requires setting `save_num_unsharded_checkpoints_to_keep`. Using the value set for `save_num_checkpoints_to_keep`."
                    )
                    cfg.save_num_unsharded_checkpoints_to_keep = cfg.save_num_checkpoints_to_keep
            elif cfg.distributed_strategy == DistributedStrategy.fsdp:
                checkpoint_type = (
                    CheckpointType.sharded if cfg.save_num_checkpoints_to_keep != 0 else CheckpointType.unsharded
                )
            else:
                raise NotImplementedError(f"Distributed strategy {cfg.distributed_strategy} not supported yet!")

            # We save a checkpoint up-front to make sure this won't fail (due to disk space or whatever).
            log.info("Saving pre-train checkpoint...")
            checkpoint_path, local_checkpoint_cache = trainer.save_checkpoint(checkpoint_type=checkpoint_type)
            log.info(f"Checkpoint saved to {checkpoint_path}")

            # And they we verify that we can load it.
            log.info("Attempting to load pre-train checkpoint...")
            trainer.restore_checkpoint(
                checkpoint_path, checkpoint_type=checkpoint_type, local_cache=local_checkpoint_cache
            )
            log.info("Checkpoint successfully loaded")

            # NOTE: https://github.com/allenai/LLM/issues/233
            #  log.info("Removing pre-train checkpoint...")
            #  trainer.remove_checkpoint(checkpoint_type=checkpoint_type)
            #  log.info("Successfully removed checkpoint")

        if cfg.load_path is not None:
            log.info(f"Loading checkpoint from {cfg.load_path}...")
            trainer.restore_checkpoint(
                cfg.load_path,
                load_optimizer_state=not cfg.reset_optimizer_state,
                load_trainer_state=not cfg.reset_trainer_state,
                sharded_checkpointer=cfg.load_path_sharded_checkpointer,
            )
            log.info("Checkpoint successfully loaded")

            # If we have to, set a new scheduler:
            if cfg.reset_optimizer_state and not cfg.reset_trainer_state:
                trainer.scheduler = BoltOnWarmupScheduler.wrap(
                    trainer.scheduler,
                    trainer.global_step,
                    int(trainer.global_step + cfg.scheduler.t_warmup),
                )

        if cfg.force_save_unsharded and cfg.distributed_strategy != DistributedStrategy.ddp:
            log.info("Saving unsharded checkpoint...")
            checkpoint_path, _ = trainer.save_checkpoint(checkpoint_type=CheckpointType.unsharded)
            log.info(f"Unsharded checkpoint saved to {checkpoint_path}")

        if not cfg.dry_run:
            log.info("Starting training...")
            trainer.fit()
            log.info("Training complete")
        else:
            log.info("Dry run complete")


if __name__ == "__main__":
    try:
        mp.set_start_method("spawn", force=True)
    except RuntimeError as e:
        print(f"failed to set multiprocessing start method: {e}")
    log.info(f"Multiprocessing start method set to '{mp.get_start_method()}'")

    # Set CUDA device.
    torch.cuda.set_device(f"cuda:{get_local_rank()}")

    # Initialize process group.
    device_as_string = f"cuda:{get_local_rank()}"
    torch.cuda.set_device(
        device_as_string
    )  # Set this early to prevent GPU 0 from picking up a bunch of tensors it shouldn't have.
    dist.init_process_group(
        backend="nccl", timeout=timedelta(minutes=30), device_id=torch.device(device_as_string)
    )
    log.info("Process group initialized")

    prepare_cli_environment()
    log.info("CLI environment prepared")

    add_cached_path_clients()

    try:
        yaml_path, args_list = sys.argv[1], sys.argv[2:]
    except IndexError:
        raise OLMoCliError(f"Usage: {sys.argv[0]} [CONFIG_PATH] [OPTIONS]")

    cfg = TrainConfig.load(yaml_path, [clean_opt(s) for s in args_list])
    main(cfg)<|MERGE_RESOLUTION|>--- conflicted
+++ resolved
@@ -140,20 +140,18 @@
     log.info(f"Number of non-embedding parameters: {olmo_model.num_params(include_embedding=False):,d}")
     log.info(f"Peak GPU Memory (MB) before {cfg.distributed_strategy}: {int(peak_gpu_memory() or 0)}")
 
-<<<<<<< HEAD
     barrier()
 
     # Call before wrapping model in FSDP / DDP, so that computation is correct and saved.
     _ = olmo_model.num_fwd_flops
     _ = olmo_model.num_bck_flops
-=======
+
     # Compile one block at a time.
     if cfg.compile is not None:
         if cfg.model.block_group_size != 1:
             raise OLMoConfigurationError("Compile is only supported with block_group_size 1.")
         for block in olmo_model.transformer.blocks:
             block.compile(**cfg.compile.asdict())
->>>>>>> 7e81a6c1
 
     olmo_model.set_activation_checkpointing(cfg.activation_checkpointing)
 
