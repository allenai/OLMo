--- conflicted
+++ resolved
@@ -371,17 +371,13 @@
     torch.cuda.set_device(f"cuda:{get_local_rank()}")
 
     # Initialize process group.
-<<<<<<< HEAD
-    dist.init_process_group(backend="cpu:gloo,cuda:nccl", timeout=timedelta(minutes=30))
-=======
     device_as_string = f"cuda:{get_local_rank()}"
     torch.cuda.set_device(
         device_as_string
     )  # Set this early to prevent GPU 0 from picking up a bunch of tensors it shouldn't have.
     dist.init_process_group(
-        backend="nccl", timeout=timedelta(minutes=30), device_id=torch.device(device_as_string)
+        backend="cpu:gloo,cuda:nccl", timeout=timedelta(minutes=30), device_id=torch.device(device_as_string)
     )
->>>>>>> 6c3373fa
     log.info("Process group initialized")
 
     prepare_cli_environment()
