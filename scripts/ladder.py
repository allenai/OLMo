--- conflicted
+++ resolved
@@ -2,8 +2,7 @@
 import logging
 import os
 import re
-from copy import deepcopy
-from typing import Set, Tuple, Union
+from typing import Set
 
 import torch.distributed as dist
 import torch.multiprocessing as mp
@@ -36,12 +35,7 @@
     SpeedMonitorConfig,
 )
 from olmo.data import named_data_mixes
-from olmo.util import (
-    add_cached_path_clients,
-    find_latest_checkpoint,
-    flatten_dict,
-    prepare_cli_environment,
-)
+from olmo.util import add_cached_path_clients, prepare_cli_environment, flatten_dict
 
 log = logging.getLogger("train")
 
@@ -65,19 +59,11 @@
     activation_type=ActivationType.swiglu,
     residual_dropout=0.0,
     embedding_dropout=0.0,
-<<<<<<< HEAD
     max_sequence_length=8192,
     vocab_size=100278,
     embedding_size=100352,
     eos_token_id=100257,
     pad_token_id=100277,
-=======
-    max_sequence_length=2048,
-    vocab_size=50280,
-    embedding_size=50304,
-    eos_token_id=50279,
-    pad_token_id=1,
->>>>>>> 4e004602
     init_device="cuda",
     init_fn=InitFnType.normal,
     init_std=0.02,
@@ -90,7 +76,7 @@
     "750M": MODEL_CONFIG_150M.update_with(d_model=1536, n_heads=16, n_layers=16, mlp_ratio=8),
     "1B": MODEL_CONFIG_150M.update_with(d_model=2048, n_heads=16, n_layers=16, mlp_ratio=8),
     "7B": MODEL_CONFIG_150M.update_with(
-        d_model=4096, n_heads=32, n_layers=32, mlp_ratio=0, mlp_hidden_size=22016, init_device="meta"
+        d_model=4096, n_heads=32, n_layers=32, mlp_ratio=None, mlp_hidden_size=22016, init_device="meta"
     ),
 }
 
@@ -98,7 +84,6 @@
 _number_unit_re = re.compile(r"^([0-9]+)([a-zA-Z]+)$")
 
 
-<<<<<<< HEAD
 def config_from_args(args: argparse.Namespace) -> TrainConfig:
     # Construct a config
     args.model = args.model.strip().upper()
@@ -114,10 +99,6 @@
     model_config = MODEL_CONFIGS[args.model]
 
     model_size, model_size_unit = _number_unit_re.match(args.model).groups()  # type: ignore
-=======
-def parse_size(size: str) -> int:
-    model_size, model_size_unit = _number_unit_re.match(size.strip().upper()).groups()  # type: ignore
->>>>>>> 4e004602
     model_size = int(model_size)
     if model_size_unit == "K":
         model_size *= 1000
@@ -126,12 +107,10 @@
     elif model_size_unit == "B":
         model_size *= 1000000000
     else:
-        raise ValueError(f"Could not parse model size unit '{model_size_unit}'")
-    return model_size
-
-
-def parse_length(length: str, model_size: int) -> int:
-    length_in_tokens, length_unit = _number_unit_re.match(length.strip().upper()).groups()  # type: ignore
+        raise ValueError(f"Could not parse model name '{args.model}'")
+    del model_size_unit
+
+    length_in_tokens, length_unit = _number_unit_re.match(args.length.strip().upper()).groups()  # type: ignore
     length_in_tokens = int(length_in_tokens)
     if length_unit == "C" or length_unit == "XC":
         length_in_tokens *= 20 * model_size
@@ -145,31 +124,7 @@
         length_in_tokens *= 1000000000000
     else:
         raise ValueError(f"Could not parse length '{args.length}'")
-    return length_in_tokens
-
-
-def config_from_args(args: argparse.Namespace) -> TrainConfig:
-    # Construct a config
-    args.model = args.model.strip().upper()
-    run_name = f"{args.name}-{args.model}-{args.length}"
-    assert "/" not in run_name
-
-    read_location = args.read_location
-    if read_location is None:
-        if args.s3:
-            read_location = "s3://ai2-llm"
-        else:
-            read_location = "/weka/oe-training-default/ai2-llm"
-    read_location.rstrip("/")
-
-    remote_save_folder = f"s3://ai2-llm/checkpoints/OLMo-ladder/{run_name}"
-    load_path = args.load_path
-    if load_path is None:
-        load_path = find_latest_checkpoint(remote_save_folder)
-
-    model_config = MODEL_CONFIGS[args.model]
-    model_size = parse_size(args.model)
-    length_in_tokens = parse_length(args.length, model_size)
+    del length_unit
 
     # calculate batch size according to
     # https://www.semanticscholar.org/reader/5585191b1b479346ecf173be3b35c8313b77d457
@@ -184,7 +139,7 @@
     # device batch size based on the hardware we're running on.
     device_batch_size = {
         "150M": 32,
-        "300M": 10,
+        "300M": 16,
         "750M": 8,
         "1B": 2,
         "7B": 2,
@@ -205,7 +160,11 @@
     return TrainConfig(
         run_name=run_name,
         seed=6198,
-        wandb=None if not args.wandb else WandbConfig(name=run_name, group=run_name, project="olmo-ladder"),
+        wandb=None if not args.wandb else WandbConfig(
+            name=run_name,
+            group=run_name,
+            project="olmo-ladder"
+        ),
         model=model_config,
         ddp=DDPConfig(),  # defaults are fine
         fsdp=FSDPConfig(
@@ -231,21 +190,15 @@
         ),
         max_duration=f"{length_in_tokens}T",
         global_train_batch_size=global_batch_size,
-        # tokenizer=TokenizerConfig(identifier="tokenizers/allenai_gpt-neox-olmo-dolma-v1_5.json"),
-        tokenizer=TokenizerConfig(identifier="tokenizers/dolma2-test-tokenizer.json"),
+        tokenizer=TokenizerConfig(identifier="tokenizers/allenai_gpt-neox-olmo-dolma-v1_5.json"),
         save_folder=f"runs/{run_name}",
-        remote_save_folder=remote_save_folder,
+        remote_save_folder=f"s3://ai2-llm/checkpoints/OLMo-ladder/{run_name}",
         save_overwrite=args.save_overwrite,
         save_interval_unsharded=save_interval,
         save_num_unsharded_checkpoints_to_keep=-1,
         save_interval=None,
-<<<<<<< HEAD
         load_path=args.load_path,
-        eval_on_load=False,
-=======
-        load_path=load_path,
         eval_on_load=args.eval_on_load,
->>>>>>> 4e004602
         sharded_checkpointer=ShardedCheckpointerType.olmo_core,
         device_train_microbatch_size=device_batch_size,
         precision="amp_bf16",
@@ -261,10 +214,8 @@
                 label="all-small-ppl-validation",
                 data=DataConfig(
                     drop_last=True,
-                    memmap_dtype="uint32",
                     datasets={
                         "c4_en-validation": [
-<<<<<<< HEAD
                             f"{permanent_data_prefix}/eval-data/perplexity/v3_small_dolma2-tokenizer/c4_en/val/part-0-00000.npy"
                         ],
                         "dolma_books-validation": [
@@ -296,39 +247,6 @@
                         ],
                         "wikitext_103-validation": [
                             f"{permanent_data_prefix}/eval-data/perplexity/v3_small_dolma2-tokenizer/wikitext_103/val/part-0-00000.npy"
-=======
-                            f"{read_location}/eval-data/perplexity/v3_small_gptneox20b/c4_en/val/part-0-00000.npy"
-                        ],
-                        "dolma_books-validation": [
-                            f"{read_location}/eval-data/perplexity/v3_small_gptneox20b/dolma_books/val/part-0-00000.npy"
-                        ],
-                        "dolma_common-crawl-validation": [
-                            f"{read_location}/eval-data/perplexity/v3_small_gptneox20b/dolma_common-crawl/val/part-0-00000.npy"
-                        ],
-                        "dolma_pes2o-validation": [
-                            f"{read_location}/eval-data/perplexity/v3_small_gptneox20b/dolma_pes2o/val/part-0-00000.npy"
-                        ],
-                        "dolma_reddit-validation": [
-                            f"{read_location}/eval-data/perplexity/v3_small_gptneox20b/dolma_reddit/val/part-0-00000.npy"
-                        ],
-                        "dolma_stack-validation": [
-                            f"{read_location}/eval-data/perplexity/v3_small_gptneox20b/dolma_stack/val/part-0-00000.npy"
-                        ],
-                        "dolma_wiki-validation": [
-                            f"{read_location}/eval-data/perplexity/v3_small_gptneox20b/dolma_wiki/val/part-0-00000.npy"
-                        ],
-                        "ice-validation": [
-                            f"{read_location}/eval-data/perplexity/v3_small_gptneox20b/ice/val/part-0-00000.npy"
-                        ],
-                        "m2d2_s2orc-validation": [
-                            f"{read_location}/eval-data/perplexity/v3_small_gptneox20b/m2d2_s2orc/val/part-0-00000.npy"
-                        ],
-                        "pile-validation": [
-                            f"{read_location}/eval-data/perplexity/v3_small_gptneox20b/pile/val/part-0-00000.npy"
-                        ],
-                        "wikitext_103-validation": [
-                            f"{read_location}/eval-data/perplexity/v3_small_gptneox20b/wikitext_103/val/part-0-00000.npy"
->>>>>>> 4e004602
                         ],
                     },
                 ),
@@ -365,17 +283,16 @@
             num_workers=32,
             drop_last=True,
             pin_memory=True,
-            memmap_dtype="uint32",
             prefetch_factor=8,
             persistent_workers=True,
             instance_filter=InstanceFilterConfig(),  # defaults are fine
-            paths=[f"{read_location}/{path}" for path in named_data_mixes.DATA_PATHS[args.data]],
+            paths=[f"{permanent_data_prefix}/{path}" for path in named_data_mixes.DATA_PATHS[args.data]],
         ),
     )
 
 
 def _factors(n: int) -> Set[int]:
-    return {f for i in range(1, int(n**0.5) + 1) if n % i == 0 for f in [i, n // i]}
+    return {f for i in range(1, int(n**0.5)+1) if n % i == 0 for f in [i, n//i]}
 
 
 def nodecounts_cmd(args: argparse.Namespace):
@@ -384,50 +301,20 @@
         raise ValueError("Microbatchsize must divide global batch size evenly.")
     num_gpus = cfg.global_train_batch_size // cfg.device_train_microbatch_size
     if num_gpus % args.gpus_per_node != 0:
-        raise ValueError(
-            f"With {cfg.global_train_batch_size} bz, {cfg.device_train_microbatch_size} mbz, and {args.gpus_per_node} GPUs per node, it's impossible to allocate whole nodes."
-        )
+        raise ValueError(f"With {cfg.global_train_batch_size} bz, {cfg.device_train_microbatch_size} mbz, and {args.gpus_per_node} GPUs per node, it's impossible to allocate whole nodes.")
     max_num_nodes = num_gpus // args.gpus_per_node
 
     for factor in reversed(list(_factors(max_num_nodes))):
         print(factor)
 
 
-def size_for_model(model_config: Union[ModelConfig, str]) -> Tuple[int, int]:
-    if isinstance(model_config, str):
-        model_config = MODEL_CONFIGS[model_config]
-    assert isinstance(model_config, ModelConfig)
-    model_config = deepcopy(model_config)
-    model_config.init_device = "cpu"
-
-    n_layers = model_config.n_layers
-    model_config.n_layers = 1
-
-    from olmo import OLMo
-
-    single_layer_model = OLMo(model_config)
-    block = single_layer_model.transformer.blocks[0]  # type: ignore
-    params_per_block = sum(p.numel() for p in block.parameters())  # type: ignore
-
-    return (
-        single_layer_model.num_params() + (params_per_block * (n_layers - 1)),
-        single_layer_model.num_params(include_embedding=False) + (params_per_block * (n_layers - 1)),
-    )
-
-
-def size_cmd(args: argparse.Namespace):
+def dump_cmd(args: argparse.Namespace):
     cfg = config_from_args(args)
-    with_embeddings, without_embeddings = size_for_model(cfg.model)
-    print(with_embeddings)
-    print(without_embeddings)
-
-
-def dump_cmd(args: argparse.Namespace):
-    cfg = config_from_args(args).asdict()
+    cfg = cfg.asdict()
     if not args.dump_evaluators:
-        del cfg["evaluators"]
+        del cfg['evaluators']
     if not args.dump_data:
-        del cfg["data"]
+        del cfg['data']
     for key, value in sorted(flatten_dict(cfg).items()):
         print(f"{key}: {value}")
 
@@ -452,34 +339,24 @@
     parser = argparse.ArgumentParser(os.path.basename(__file__))
     subparsers = parser.add_subparsers(required=True)
 
-    no_train_defaults = dict(
+    nodecounts_parser = subparsers.add_parser("nodecounts")
+    nodecounts_parser.set_defaults(
+        func=nodecounts_cmd,
         data="dolma17",
         length="1xC",
         name="nodecounts",
         s3=False,
         wandb=False,
         save_overwrite=False,
-        load_path=None,
-        eval_on_load=False,
+        load_path=None
     )
-
-    nodecounts_parser = subparsers.add_parser("nodecounts")
-    nodecounts_parser.set_defaults(func=nodecounts_cmd, **no_train_defaults)
     nodecounts_parser.add_argument("--gpus-per-node", type=int, default=8)
     nodecounts_parser.add_argument("--model", type=str, required=True)
 
-    size_parser = subparsers.add_parser("size")
-    size_parser.set_defaults(func=size_cmd, **no_train_defaults)
-    size_parser.add_argument("--model", type=str, required=True)
-
     dump_parser = subparsers.add_parser("dump")
     dump_parser.set_defaults(func=dump_cmd)
-    dump_parser.add_argument(
-        "--dump_evaluators", action=argparse.BooleanOptionalAction, default=False, help="Dump evaluator config"
-    )
-    dump_parser.add_argument(
-        "--dump_data", action=argparse.BooleanOptionalAction, default=False, help="Dump data config"
-    )
+    dump_parser.add_argument("--dump_evaluators", action=argparse.BooleanOptionalAction, default=False, help="Dump evaluator config")
+    dump_parser.add_argument("--dump_data", action=argparse.BooleanOptionalAction, default=False, help="Dump data config")
 
     train_parser = subparsers.add_parser("train")
     train_parser.set_defaults(func=train_cmd)
@@ -498,7 +375,6 @@
         subparser.add_argument(
             "--wandb", action=argparse.BooleanOptionalAction, default=True, help="create a run in wandb"
         )
-        subparser.add_argument("--read_location", type=str, default=None)
         subparser.add_argument("--write_location", type=str, default=None)
         subparser.add_argument("--save_overwrite", action="store_true")
         subparser.add_argument("--load_path", type=str)
