from typing import Type

import pytest
import torch
import torch.nn.functional as F
from torch.nn import CrossEntropyLoss

from olmo import BlockType, LayerNorm, Olmo, Tokenizer, TrainConfig
from olmo.config import ModelConfig, PaddingDirection
from olmo.data import DataCollator
from olmo.model import AMDLayerNorm, LayerNormBase, TritonLayerNorm

try:
    import triton as _  # noqa: F401

    has_triton = True
except ModuleNotFoundError:
    has_triton = False


@pytest.mark.parametrize(
    "alibi, rope, flash_attn, block_type, multi_query_attention, cuda, dtype",
    [
        pytest.param(
            True, False, False, BlockType.sequential, False, False, torch.bfloat16, id="alibi-emb-cpu-bf16"
        ),
        pytest.param(
            True,
            False,
            False,
            BlockType.parallel,
            False,
            False,
            torch.bfloat16,
            id="alibi-emb-parallel-block-cpu-bf16",
        ),
        pytest.param(
            False, False, False, BlockType.sequential, False, False, torch.bfloat16, id="abs-emb-cpu-bf16"
        ),
        pytest.param(
            True, False, False, BlockType.sequential, False, False, torch.float32, id="alibi-emb-cpu-f32"
        ),
        pytest.param(False, False, False, BlockType.sequential, False, False, torch.float32, id="abs-emb-cpu-f32"),
        pytest.param(
            False, True, False, BlockType.sequential, False, False, torch.bfloat16, id="rope-emb-cpu-bf16"
        ),
        pytest.param(False, True, False, BlockType.sequential, False, False, torch.float32, id="rope-emb-cpu-f32"),
        pytest.param(
            True,
            False,
            False,
            BlockType.sequential,
            False,
            True,
            torch.bfloat16,
            id="alibi-emb-cuda-bf16",
            marks=(
                pytest.mark.gpu,
                pytest.mark.skipif(torch.cuda.device_count() < 1, reason="Requires CUDA device"),
            ),
        ),
        pytest.param(
            True,
            False,
            False,
            BlockType.parallel,
            False,
            True,
            torch.bfloat16,
            id="alibi-emb-parallel-block-cuda-bf16",
            marks=(
                pytest.mark.gpu,
                pytest.mark.skipif(torch.cuda.device_count() < 1, reason="Requires CUDA device"),
            ),
        ),
        pytest.param(
            False,
            True,
            False,
            BlockType.sequential,
            False,
            True,
            torch.bfloat16,
            id="rope-emb-cuda-bf16",
            marks=(
                pytest.mark.gpu,
                pytest.mark.skipif(torch.cuda.device_count() < 1, reason="Requires CUDA device"),
            ),
        ),
        pytest.param(
            False,
            False,
            False,
            BlockType.sequential,
            False,
            True,
            torch.bfloat16,
            id="abs-emb-cuda-bf16",
            marks=(
                pytest.mark.gpu,
                pytest.mark.skipif(torch.cuda.device_count() < 1, reason="Requires CUDA device"),
            ),
        ),
        pytest.param(
            False,
            False,
            True,
            BlockType.sequential,
            False,
            True,
            torch.bfloat16,
            id="abs-emb-flash-cuda-bf16",
            marks=(
                pytest.mark.gpu,
                pytest.mark.skipif(torch.cuda.device_count() < 1, reason="Requires CUDA device"),
            ),
        ),
        pytest.param(
            False,
            False,
            True,
            BlockType.sequential,
            False,
            True,
            torch.float16,
            id="abs-emb-flash-cuda-f16",
            marks=(
                pytest.mark.gpu,
                pytest.mark.skipif(torch.cuda.device_count() < 1, reason="Requires CUDA device"),
            ),
        ),
        pytest.param(
            False, False, False, BlockType.sequential, True, False, torch.float32, id="abs-emb-mqattn-cpu-f32"
        ),
        pytest.param(
            False,
            False,
            False,
            BlockType.parallel,
            True,
            False,
            torch.float32,
            id="abs-emb-parallel-block-mqattn-cpu-f32",
        ),
        pytest.param(
            True,
            False,
            False,
            BlockType.sequential,
            True,
            False,
            torch.float32,
            id="alibi-emb-mqattn-cpu-f32",
        ),
    ],
)
def test_forward(
    train_config: TrainConfig,
    tokenizer: Tokenizer,
    alibi: bool,
    rope: bool,
    flash_attn: bool,
    block_type: BlockType,
    multi_query_attention: bool,
    cuda: bool,
    dtype: torch.dtype,
):
    torch.manual_seed(0)
    torch.use_deterministic_algorithms(True)
    device = torch.device("cuda" if cuda else "cpu")

    train_config.model.alibi = alibi
    train_config.model.rope = rope
    train_config.model.flash_attention = flash_attn
    if flash_attn:
        train_config.model.attention_dropout = 0.0
    train_config.model.block_type = block_type
    train_config.model.multi_query_attention = multi_query_attention
    if cuda:
        train_config.model.init_device = "cuda"
    else:
        train_config.model.init_device = "cpu"

    use_amp = dtype in {torch.float16, torch.bfloat16}

    model = Olmo(train_config.model).eval()

    input1 = tokenizer.encode("My name is OLMo!")
    input2 = tokenizer.encode("I'm a delightful large open language model :)")
    batch_inputs = DataCollator.from_train_config(train_config)(
        [  # type: ignore
            {"input_ids": input1, "attention_mask": [1.0] * len(input1)},
            {"input_ids": input2, "attention_mask": [1.0] * len(input2)},
        ]
    )
    batch_inputs = {  # type: ignore
        k: v.to(device=device) if isinstance(v, torch.Tensor) else v for k, v in batch_inputs.items()
    }

    # Run forward pass.
    with torch.inference_mode():
        with torch.autocast(
            device_type="cuda" if cuda else "cpu", enabled=use_amp, dtype=None if not use_amp else dtype
        ):
            output1 = model(torch.tensor(input1, device=device).unsqueeze(0))
            key_value_cache1 = model(
                torch.tensor(input1[:-1], device=device).unsqueeze(0), use_cache=True
            ).attn_key_values
            output1_from_cached = model(
                torch.tensor(input1[-1:], device=device).unsqueeze(0), past_key_values=key_value_cache1
            )
            output2 = model(torch.tensor(input2, device=device).unsqueeze(0))
            batch_output = model(**batch_inputs)
            batch_key_value_cache = model(
                batch_inputs["input_ids"][:, :-1],
                attention_mask=batch_inputs["attention_mask"][:, :-1],
                use_cache=True,
            ).attn_key_values
            batch_output_from_cached = model(
                batch_inputs["input_ids"][:, -1].unsqueeze(1),
                attention_mask=batch_inputs["attention_mask"],
                past_key_values=batch_key_value_cache,
            )

    # With using half-precision types these might have some big differences in a small
    # percentage of the elements.
    atol = 1e-2 if use_amp else None
    rtol = 1e3 if use_amp else None

    # Check that logits from individual inputs are equal to logits from batch.
    torch.testing.assert_close(
        output1.logits[0][: len(input1)], batch_output.logits[0][: len(input1)], rtol=rtol, atol=atol
    )
    torch.testing.assert_close(
        output2.logits[0][: len(input2)], batch_output.logits[1][: len(input2)], rtol=rtol, atol=atol
    )

    # Check that output using cached attention keys + values matches.
    torch.testing.assert_close(output1.logits[0][-1], output1_from_cached.logits[0][-1], rtol=rtol, atol=atol)
    # For the batched output this only makes sense for the longer of the two inputs, since the shorter one is padded on the right.
    torch.testing.assert_close(output2.logits[0][-1], batch_output_from_cached.logits[1][-1], rtol=rtol, atol=atol)


@pytest.mark.parametrize(
    "alibi, flash_attn, cuda, dtype",
    [
        pytest.param(True, False, False, torch.bfloat16, id="alibi-emb-cpu-bf16"),
        pytest.param(False, False, False, torch.bfloat16, id="abs-emb-cpu-bf16"),
        pytest.param(
            True,
            False,
            True,
            torch.bfloat16,
            id="alibi-emb-cuda-bf16",
            marks=(
                pytest.mark.gpu,
                pytest.mark.skipif(torch.cuda.device_count() < 1, reason="Requires CUDA device"),
            ),
        ),
        pytest.param(
            False,
            False,
            True,
            torch.bfloat16,
            id="abs-emb-cuda-bf16",
            marks=(
                pytest.mark.gpu,
                pytest.mark.skipif(torch.cuda.device_count() < 1, reason="Requires CUDA device"),
            ),
        ),
        pytest.param(
            False,
            True,
            True,
            torch.bfloat16,
            id="abs-emb-flash-cuda-bf16",
            marks=(
                pytest.mark.gpu,
                pytest.mark.skipif(torch.cuda.device_count() < 1, reason="Requires CUDA device"),
                pytest.mark.skipif(
                    torch.cuda.device_count() < 1 or "A100" not in torch.cuda.get_device_name(),
                    reason="Requires A100 GPU type",
                ),
            ),
        ),
    ],
)
def test_backward(
    train_config: TrainConfig, tokenizer: Tokenizer, alibi: bool, flash_attn: bool, cuda: bool, dtype
):
    torch.manual_seed(0)
    device = torch.device("cuda" if cuda else "cpu")

    use_amp = dtype in {torch.float16, torch.bfloat16}
    scaler = None if not (cuda and use_amp) else torch.cuda.amp.GradScaler()

    train_config.model.alibi = alibi
    train_config.model.flash_attention = flash_attn
    if flash_attn:
        train_config.model.attention_dropout = 0.0
    if cuda:
        train_config.model.init_device = "cuda"
    else:
        train_config.model.init_device = "cpu"

    model = Olmo(train_config.model).train()

    with torch.autocast(
        device_type="cuda" if cuda else "cpu", enabled=use_amp, dtype=None if not use_amp else dtype
    ):
        # Forward pass to get logits.
        input_ids = torch.tensor(tokenizer.encode("My name is OLMo!"), device=device).unsqueeze(0)
        logits = model(input_ids).logits

        # Compute loss.
        shift_logits = logits[..., :-1, :].contiguous()
        shift_labels = input_ids[..., 1:].contiguous()
        loss = CrossEntropyLoss()(shift_logits.view(-1, shift_logits.size(-1)), shift_labels.view(-1))

    # Backward pass.
    if scaler is not None:
        scaler.scale(loss).backward()  # type: ignore
    else:
        loss.backward()

    # Check gradients.
    for name, parameter in model.named_parameters():
        if parameter.requires_grad:
            assert parameter.grad is not None
            zeros = torch.zeros(parameter.size(), device=device)
            if (parameter.grad == zeros).all():
                raise RuntimeError(f"{name} has zero a gradient!")
        else:
            assert parameter.grad is None


@pytest.mark.parametrize(
    "cuda, dtype",
    [
        pytest.param(False, torch.float32, id="cpu-fp32"),
        pytest.param(
            True,
            torch.float32,
            id="cuda-fp32",
            marks=(
                pytest.mark.gpu,
                pytest.mark.skipif(torch.cuda.device_count() < 1, reason="Requires CUDA device"),
            ),
        ),
        # TODO: with an uninitialized model like we have here we'll end up with nan's
        # when we use half-precision. So eventually we should use a trained model in these tests.
        #  pytest.param(False, torch.bfloat16, id="cpu-bf16"),
    ],
)
def test_generate(
    train_config: TrainConfig,
    tokenizer: Tokenizer,
    cuda: bool,
    dtype: torch.dtype,
):
    torch.manual_seed(0)
    torch.use_deterministic_algorithms(True)
    device = torch.device("cuda" if cuda else "cpu")

    # Should always pad left when generating.
    train_config.data.pad_direction = PaddingDirection.left
    # We also need to use a relative positional embedding so that the
    # padding doesn't affect the results.
    train_config.model.alibi = True

    if cuda:
        train_config.model.init_device = "cuda"
    else:
        train_config.model.init_device = "cpu"
    use_amp = dtype in {torch.float16, torch.bfloat16}

    model = Olmo(train_config.model).eval()

    input1 = tokenizer.encode("My name is OLMo! ", add_special_tokens=False)
    input2 = tokenizer.encode("I'm a delightful large open language model :) ", add_special_tokens=False)
    batch_inputs = DataCollator.from_train_config(train_config)(
        [  # type: ignore
            {"input_ids": input1, "attention_mask": [1.0] * len(input1)},
            {"input_ids": input2, "attention_mask": [1.0] * len(input2)},
        ]
    )
    batch_inputs = {  # type: ignore
        k: v.to(device=device) if isinstance(v, torch.Tensor) else v for k, v in batch_inputs.items()
    }
    beam_search_kwargs = dict(beam_size=3, max_steps=5)

    with torch.inference_mode():
        with torch.autocast(
            device_type="cuda" if cuda else "cpu", enabled=use_amp, dtype=None if not use_amp else dtype
        ):
            output1 = model.generate(
                torch.tensor(input1, device=device).unsqueeze(0),  # type: ignore
                **beam_search_kwargs,
            )
            batch_output = model.generate(**{**batch_inputs, **beam_search_kwargs})

    torch.testing.assert_close(output1.scores[0], batch_output.scores[0])


@pytest.mark.parametrize("elementwise_affine", (True, False))
@pytest.mark.parametrize("include_bias", (True, False))
@pytest.mark.parametrize(
    "layer_norm_class",
    [
        AMDLayerNorm,
        pytest.param(
            TritonLayerNorm,
            marks=(
                pytest.mark.gpu,
                pytest.mark.skipif(torch.cuda.device_count() < 1, reason="Requires CUDA device"),
                pytest.mark.skipif(not has_triton, reason="Requires triton"),
            ),
        ),
    ],
)
def test_layer_norm(
    train_config: TrainConfig, elementwise_affine: bool, include_bias: bool, layer_norm_class: Type[LayerNormBase]
):
    train_config.model.layer_norm_with_affine = elementwise_affine
    train_config.model.include_bias = include_bias
    torch_ln = LayerNorm.build(train_config.model)
    our_ln = layer_norm_class(train_config.model)

    needs_weight = elementwise_affine
    needs_bias = elementwise_affine and include_bias
    with torch.no_grad():
        if needs_weight:
            weight = torch.randn(train_config.model.d_model)
            torch_ln.weight.copy_(weight)
            our_ln.weight.copy_(weight)
        else:
            weight = None

        if needs_bias:
            bias = torch.randn(train_config.model.d_model)
            torch_ln.bias.copy_(bias)
            our_ln.bias.copy_(bias)
        else:
            bias = None

    assert torch_ln.bias is None or torch_ln.bias.requires_grad == needs_bias
    assert torch_ln.weight is None or torch_ln.weight.requires_grad == needs_weight
    assert our_ln.bias is None or our_ln.bias.requires_grad == needs_bias
    assert our_ln.weight is None or our_ln.weight.requires_grad == needs_weight

    x = torch.randn(16, 1024, train_config.model.d_model)
    x.requires_grad = False
    y_expected = F.layer_norm(x, [train_config.model.d_model], weight, bias)

    y_actual = torch_ln(x)
    torch.testing.assert_close(y_actual, y_expected)

<<<<<<< HEAD
    y_actual = amd_ln(x)
    torch.testing.assert_close(y_actual, y_expected)


def test_block_groups():
    model_with_block_groups = Olmo(ModelConfig(d_model=128, n_heads=2, n_layers=9, block_group_size=3)).eval()
    model_without_block_groups = Olmo(ModelConfig(d_model=128, n_heads=2, n_layers=9, block_group_size=1)).eval()

    # We should be able to load the state dict from one model into the other, and vice-versa.
    model_with_block_groups.load_state_dict(
        model_with_block_groups._make_state_dict_compatible(model_without_block_groups.state_dict())
    )
    model_without_block_groups.load_state_dict(
        model_without_block_groups._make_state_dict_compatible(model_with_block_groups.state_dict())
    )

    # Check that output is exactly the same.
    input_ids = torch.randint(0, model_with_block_groups.config.vocab_size, (2, 16))
    with torch.no_grad():
        block_groups_output = model_with_block_groups(input_ids)
        no_block_groups_output = model_without_block_groups(input_ids)

    torch.testing.assert_close(block_groups_output, no_block_groups_output)
=======
    y_actual = our_ln(x)
    torch.testing.assert_close(y_actual, y_expected)
>>>>>>> 2ce967da
<|MERGE_RESOLUTION|>--- conflicted
+++ resolved
@@ -455,8 +455,7 @@
     y_actual = torch_ln(x)
     torch.testing.assert_close(y_actual, y_expected)
 
-<<<<<<< HEAD
-    y_actual = amd_ln(x)
+    y_actual = our_ln(x)
     torch.testing.assert_close(y_actual, y_expected)
 
 
@@ -478,8 +477,4 @@
         block_groups_output = model_with_block_groups(input_ids)
         no_block_groups_output = model_without_block_groups(input_ids)
 
-    torch.testing.assert_close(block_groups_output, no_block_groups_output)
-=======
-    y_actual = our_ln(x)
-    torch.testing.assert_close(y_actual, y_expected)
->>>>>>> 2ce967da
+    torch.testing.assert_close(block_groups_output, no_block_groups_output)