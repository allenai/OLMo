--- conflicted
+++ resolved
@@ -10,6 +10,7 @@
 ### Added
 
 - Added support for Grouped Query Attention.
+- Added commonsense_qa and social_iqa downstream evaluation tasks
 
 ### Changed
 
@@ -18,19 +19,12 @@
 ### Removed
 
 - Removed `AMDLayerNorm`, since the original layer norm bug has been fixed and we don't need this workaround anymore.
-<<<<<<< HEAD
 - Removed `OLMoParallelBlock`.
-=======
 
 ### Fixed
 
 - Don't log garbage on nodes that aren't rank 0
 - Don't crash in the HF code when we are referring to a tokenizer in a local file
-
-### Added
-- Added commonsense_qa and social_iqa downstream evaluation tasks
-
->>>>>>> 417af0ed
 
 ## [v0.2.5](https://github.com/allenai/OLMo/releases/tag/v0.2.5) - 2024-03-06
 
