--- conflicted
+++ resolved
@@ -588,10 +588,7 @@
     one_in_two = "one_in_two"
     one_in_three = "one_in_three"
     one_in_four = "one_in_four"
-<<<<<<< HEAD
-=======
     one_in_five = "one_in_five"
->>>>>>> b8a174fe
 
 
 class FSDPPrecision(StrEnum):
