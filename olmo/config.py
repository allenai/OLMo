from __future__ import annotations

from dataclasses import asdict, dataclass, field
from enum import Enum
from glob import glob
from pathlib import Path
from typing import (
    Any,
    Dict,
    Iterable,
    List,
    Optional,
    Tuple,
    Type,
    TypeVar,
    Union,
    cast,
)

import torch
from omegaconf import OmegaConf as om
from omegaconf.errors import OmegaConfBaseException
from torch.distributed.fsdp import MixedPrecision, ShardingStrategy

from .aliases import PathOrStr
from .exceptions import OlmoConfigurationError

__all__ = [
    "LogFilterType",
    "ActivationType",
    "BlockType",
    "CompilerConfig",
    "LayerNormType",
    "InitFnType",
    "ModelConfig",
    "OptimizerType",
    "OptimizerConfig",
    "SchedulerType",
    "SchedulerConfig",
    "DataConfig",
    "EvaluatorConfig",
    "TokenizerConfig",
    "TrainConfig",
    "PaddingDirection",
    "TruncationDirection",
    "SpeedMonitorConfig",
    "WandbConfig",
    "CompilerConfig",
    "WandbConfig",
    "FSDPPrecision",
    "FSDPWrapStrategy",
    "FSDPConfig",
    "CheckpointType",
]


C = TypeVar("C", bound="BaseConfig")


class StrEnum(str, Enum):
    """
    This is equivalent to Python's :class:`enum.StrEnum` since version 3.11.
    We include this here for compatibility with older version of Python.
    """

    def __str__(self) -> str:
        return self.value

    def __repr__(self) -> str:
        return f"'{str(self)}'"


class BaseConfig:
    @classmethod
    def _register_resolvers(cls, validate_paths: bool = True):
        # Expands path globs into a list.
        def path_glob(*paths) -> List[str]:
            out = []
            for path in paths:
                matches = sorted(glob(path))
                if not matches and validate_paths:
                    raise FileNotFoundError(f"{path} does not match any files or dirs")
                out.extend(matches)
            return out

        # Chooses the first path in the arguments that exists.
        def path_choose(*paths) -> str:
            from .util import is_url

            for path in paths:
                if is_url(path) or Path(path).exists():
                    return path
            if validate_paths:
                raise FileNotFoundError(", ".join(paths))
            else:
                return ""

        om.register_new_resolver("path.glob", path_glob, replace=True)
        om.register_new_resolver("path.choose", path_choose, replace=True)

    @classmethod
    def new(cls: Type[C], **kwargs) -> C:
        cls._register_resolvers()
        conf = om.structured(cls)
        try:
            if kwargs:
                conf = om.merge(conf, kwargs)
            return cast(C, om.to_object(conf))
        except OmegaConfBaseException as e:
            raise OlmoConfigurationError(str(e))

    @classmethod
    def load(
        cls: Type[C],
        path: PathOrStr,
        overrides: Optional[List[str]] = None,
        key: Optional[str] = None,
        validate_paths: bool = True,
    ) -> C:
        """Load from a YAML file."""
        cls._register_resolvers(validate_paths=validate_paths)
        schema = om.structured(cls)
        try:
            raw = om.load(str(path))
            if key is not None:
                raw = raw[key]  # type: ignore
            conf = om.merge(schema, raw)
            if overrides:
                conf = om.merge(conf, om.from_dotlist(overrides))
            return cast(C, om.to_object(conf))
        except OmegaConfBaseException as e:
            raise OlmoConfigurationError(str(e))

    def save(self, path: PathOrStr) -> None:
        """Save to a YAML file."""
        om.save(config=self, f=str(path))

    def asdict(self, exclude: Optional[Iterable[str]] = None) -> Dict[str, Any]:
        out = asdict(self)  # type: ignore
        if exclude is not None:
            for name in exclude:
                if name in out:
                    del out[name]
        return out


class LogFilterType(StrEnum):
    rank0_only = "rank0_only"
    local_rank0_only = "local_rank0_only"


class LayerNormType(StrEnum):
    default = "default"
    """
    The default LayerNorm implementation, equivalent to PyTorch's built-in version.
    """

    low_precision = "low_precision"
    """
    A low-precision version of the default LayerNorm.
    """

    rms = "rms"
    """
    An RMSNorm implementation. When using ``torch.compile`` this is
    probably the fastest implementation.
    """

    low_precision_rms = "low_precision_rms"
    """
    A low-precision version of RMSNorm.
    """

    amd_compatible = "amd_compatible"
    """
    LayerNorm implemented manually to work around an issue with ROCm.
    """


class ActivationType(StrEnum):
    gelu = "gelu"
    relu = "relu"
    swiglu = "swiglu"


class BlockType(StrEnum):
    sequential = "sequential"
    parallel = "parallel"


class InitFnType(StrEnum):
    mitchell = "mitchell"
    """
    The strategy suggested to us by Mitchell Wortsman from UW.
    This uses a truncated normal distribution with an adaptive standard deviation that depends
    on the size of the weights as well as the depth of the layer.
    """

    normal = "normal"
    """
    All weights are initialized from the same normal distribution.
    """

    kaiming_normal = "kaiming_normal"
    """
    All weights are initialized with the Kaiming method from a normal distribution.
    Note this currently won't work with FSDP.
    """

    fan_in = "fan_in"
    """
    "Fan-in variance scaling", i.e. normal with a standard deviation of ``1/sqrt(d_in)`` where ``d_in``
    is the input dimensionality of the kernel.
    """


@dataclass
class ModelConfig(BaseConfig):
    """
    OLMo (model) configuration.
    """

    # Note that the defaults for these attributes are equivalent to the base GPT2 model.

    d_model: int = 768
    """
    The hidden size of the model.
    """

    n_heads: int = 12
    """
    The number of self-attention heads.
    """

    n_layers: int = 12
    """
    The number of layers/blocks.
    """

    mlp_ratio: int = 4
    """
    The ratio of the inner MLP dimensionality to ``d_model``.
    This is only used when ``mlp_hidden_size`` is not set.
    """

    mlp_hidden_size: Optional[int] = None
    """
    Set the exact hidden size for the MLP. Otherwise the inner MLP hidden size will be set to `mlp_ratio * d_model`.
    """

    activation_type: ActivationType = ActivationType.swiglu
    """
    The activation function to use within the MLP layers.
    """

    block_type: BlockType = BlockType.sequential
    """
    The transformer block implementation.
    """

    alibi: bool = False
    """
    If ``True``, use ALiBi embeddings. Mutually exclusive with ``rope``.
    """

    alibi_bias_max: float = 8.0
    """
    Maximum absolute value of ALiBi bias.
    """

    rope: bool = False
    """
    Use rotary positional embeddings (RoPE). Mutually exclusive with ``alibi``.
    """

    flash_attention: bool = False
    """
    If ``True``, use ``FlashAttention``.
    """

    attention_dropout: float = 0.1
    """
    The dropout probability within the attention modules.
    """

    multi_query_attention: bool = False
    """
    Use the Multi-Query formulation of attention used in PaLM. This reduces the number of parameters
    and is more efficient during inference.
    """

    attention_layer_norm: bool = False
    """
    Apply layer norm to the keys and queries within the attention mechanism.
    This can help stabilize training.
    """

    residual_dropout: float = 0.1
    """
    The dropout probability for the MLP and attention output within each block.
    """

    embedding_dropout: float = 0.1
    """
    The dropout probability for embeddings.
    """

    layer_norm_type: LayerNormType = LayerNormType.default
    """
    The layernorm implementation to use.
    """

    layer_norm_with_affine: bool = True
    """
    Whether to include bias and weight parameters for the layer norms.
    This only affects layer norms that are immediately followed by a linear layer in the forward pass,
    so everything except QK-norms. To turn off affines for QK norms as well, set :attr:`attention_layer_norm_with_affine`
    to ``False``.
    """

    attention_layer_norm_with_affine: bool = True
    """
    Toggle affine transform for the QK norms.
    """

    max_sequence_length: int = 1024
    """
    The maximum input sequence length supported by the model.
    """

    include_bias: bool = True
    """
    Whether or not to include bias parameters in linear layers.
    In PaLM, they got rid of all bias terms because they found that large
    models tend to have near 0 bias terms anyway.
    """

    bias_for_layer_norm: Optional[bool] = None
    """
    Whether or not to include bias parameters in layer norm.
    This is separate from the include_bias parameter, because of a ROCm crash when biases are disabled in
    layer norm.
    When this is None (the default), it inherits the setting from include_bias.
    """

    scale_logits: bool = False
    """
    If ``True``, scale the output logits by ``1 / sqrt(d_model)``.
    """

    vocab_size: int = 50257
    """
    Vocabulary size of the model.
    """

    embedding_size: Optional[int] = 50304
    """
    The number of embeddings, i.e. the number of tokens. If set to ``None`` it will default
    to ``vocab_size``. If ``vocab_size`` is not a multiple of 128, setting this to the
    next multiple of 128 that's greater than ``vocab_size`` can improve throughput
    substantially.
    """

    weight_tying: bool = True
    """
    Whether to tie output linear weights to the input embedding.
    """

    eos_token_id: int = 50256
    """
    The ID of the end-of-sentence special token.
    """

    pad_token_id: int = 50256
    """
    The ID of the token to use for padding. Defaults to the ID of the EOS token.
    """

    init_device: Optional[str] = None
    """
    The torch device to use when initializing the model parameters, e.g. "cpu", "cuda:0", "meta".
    """

    init_fn: InitFnType = InitFnType.normal
    """
    The weight initialization strategy.
    """

    init_std: float = 0.02
    """
    The standard deviation to use when initializing weights with a "fixed distribution" ``init_fn``, such
    as "normal".
    """

    init_cutoff_factor: Optional[float] = None
    """
    A positive factor used to scale the cutoff values when initializing weights with a "fixed distribution" ``init_fn``, such
    as "normal". Setting this to None means values are not cutoff.
    """

    precision: Optional[str] = None
    """
    Precision used to train/evaluate with. You shouldn't set this directly.
    See :data:`TrainConfig.precision` instead.
    """


class OptimizerType(StrEnum):
    lionw = "lionw"
    adamw = "adamw"


@dataclass
class OptimizerConfig(BaseConfig):
    name: OptimizerType = OptimizerType.lionw
    learning_rate: float = 1.0e-4
    weight_decay: float = 0.01
    betas: Tuple[float, float] = (0.9, 0.95)
    no_decay_norm_and_bias: bool = True
    """Do not apply weight decay to norms and biases."""
    metrics_log_interval: Optional[int] = None
    """
    The interval with which to collect and log detailed parameter-specific metrics.
    This only applies when logging to W&B, since these metrics won't be logged to the console.
    If not set, defaults to the wandb `log_interval`.
    """

    def __post_init__(self):
        self.betas = tuple(self.betas)  # type: ignore[assignment]


class SchedulerType(StrEnum):
    cosine_with_warmup = "cosine_with_warmup"
    linear_with_warmup = "linear_with_warmup"
    inverse_sqrt_with_warmup = "inverse_sqrt_with_warmup"
    max_scheduler = "max_scheduler"


@dataclass
class SchedulerConfig(BaseConfig):
    name: SchedulerType = SchedulerType.cosine_with_warmup
    t_warmup: int = 100
    t_max: Optional[int] = None
    alpha_f: float = 0.1


class PaddingDirection(StrEnum):
    right = "right"
    left = "left"


@dataclass
class DataConfig(BaseConfig):
    paths: Optional[List[str]] = None
    datasets: Optional[Dict[str, List[str]]] = None
    pad_direction: PaddingDirection = PaddingDirection.right
    num_workers: int = 0
    drop_last: bool = False
    pin_memory: bool = False
    prefetch_factor: Optional[int] = None
    persistent_workers: bool = False
    timeout: int = 0


class EvaluatorType(StrEnum):
    downstream = "downstream"
    lm = "lm"


@dataclass
class EvaluatorConfig(BaseConfig):
    label: str
    type: EvaluatorType = EvaluatorType.lm
    data: DataConfig = field(default_factory=DataConfig)
    device_eval_batch_size: Optional[int] = None
    subset_num_batches: Optional[int] = None


class TruncationDirection(StrEnum):
    right = "right"
    left = "left"


@dataclass
class TokenizerConfig(BaseConfig):
    identifier: str = "gpt2"
    truncate_direction: TruncationDirection = TruncationDirection.right


@dataclass
class WandbConfig(BaseConfig):
    project: Optional[str] = None
    entity: Optional[str] = "ai2-llm"
    group: Optional[str] = None
    name: Optional[str] = None
    tags: Optional[List[str]] = field(default_factory=lambda: ["watching"])
    log_artifacts: bool = False
    rank_zero_only: bool = True
    log_interval: int = 1


@dataclass
class SpeedMonitorConfig(BaseConfig):
    window_size: int = 100
    gpu_flops_available: Optional[Union[float, int]] = None


@dataclass
class CompilerConfig(BaseConfig):
    mode: Optional[str] = None
    """
    The mode to compile the model in. At the moment this can be "default",
    "reduce-overhead" (useful for smaller models/batches), or "max-autotune"
    (the fastest for larger models, but takes a long time to compile).
    """

    fullgraph: bool = False
    """
    Whether it is OK to break model into several subgraphs when compiling.
    Note that this is not compatible with FSDP.
    """

    backend: str = "inductor"
    """
    The backend to use.
    """


class FSDPWrapStrategy(StrEnum):
    by_block = "by_block"
    """
    Wrap each OLMo block with its own FSDP instance.
    """

    size_based = "size_based"
    """
    Used PyTorch's default size-based auto wrap policy.
    """


class FSDPPrecision(StrEnum):
    pure = "pure"
    """
    Equivalent to :class:`torch.distributed.fsdp.MixedPrecision` with ``param_dtype``, ``reduce_dtype``,
    and ``buffer_dtype`` all set to the autocast precision data type.
    """

    mixed = "mixed"
    """
    Equivalent to :class:`torch.distributed.fsdp.MixedPrecision` with ``param_dtype``, and ``buffer_dtype``
    set to the autocast precision data type, while ``reduce_dtype`` is set to fp32.
    """


@dataclass
class FSDPConfig(BaseConfig):
    use_orig_params: bool = True
    """
    This must be ``True`` if using ``compile`` or you want to track the parameter norm during training.
    """

    sharding_strategy: ShardingStrategy = ShardingStrategy.FULL_SHARD

    wrapping_strategy: Optional[FSDPWrapStrategy] = None
    """
    The wrapping strategy to use. If ``None``, the default, the model is wrapped with a single top-level
    FSDP instance.
    """

    precision: FSDPPrecision = FSDPPrecision.pure


class CheckpointType(StrEnum):
    sharded = "sharded"
    unsharded = "unsharded"


class ShardedCheckpointerType(StrEnum):
    new_style = "new_style"
    legacy = "legacy"
    local = "local"


@dataclass
class TrainConfig(BaseConfig):
    """
    OLMo training configuration.
    """

    run_name: Optional[str] = None
    """
    The name of the run.
    """

    seed: int = 6198
    """
    Used to seed all initial RNG states.
    """

    dry_run: bool = False
    """
    If ``True``, don't actually train.
    """

    model: ModelConfig = field(default_factory=ModelConfig)
    """
    OLMo Model configuration.
    """

    optimizer: OptimizerConfig = field(default_factory=OptimizerConfig)
    """
    Optimizer configuration.
    """

    scheduler: SchedulerConfig = field(default_factory=SchedulerConfig)
    """
    Learning rate scheduler configuration.
    """

    data: DataConfig = field(default_factory=DataConfig)
    """
    Training data configuration.
    """

    restore_dataloader: bool = True
    """
    When restarting, restore the data loader to where it left off.
    If you restarting in order to train on a different dataset, set this to ``False``.
    """

    fast_forward_batches: Optional[int] = None
    """
    When restarting, use this to fast-forward the dataloader beyond the last checkpoint.
    This can be useful when restarting due to a loss spike in order to skip the data that
    corresponded to the spike.
    """

    evaluators: List[EvaluatorConfig] = field(default_factory=list)
    """
    Evaluation configurations.
    """

    eval_interval: int = 1000
    """
    How often (in terms of batches) to run evaluations.
    """

    tokenizer: TokenizerConfig = field(default_factory=TokenizerConfig)
    """
    Tokenizer configuration.
    """

    save_folder: str = "./"
    """
    The directory to save checkpoints to.
    """

    remote_save_folder: Optional[str] = None
    """
    A folder in a cloud bucket to upload saved checkpoints to.
    """

    canceled_check_interval: int = 50
    """
    How often (in batches) to check if the run has been canceled or reached its time limit.
    """

    save_interval: int = 1000
    """
    How often (in terms of batches) to save training state checkpoints that can be used for restarts.
    """

    save_interval_unsharded: Optional[int] = None
    """
    How often (if at all) to save the unsharded state to a single file.
    For large models it can be costly to save these, so it usually makes sense to save
    these less often than regular (sharded) training checkpoints.
    """

    save_num_checkpoints_to_keep: int = -1
    """
    How many checkpoints to keep.
    """

    save_num_unsharded_checkpoints_to_keep: int = -1
    """
    How many unsharded checkpoints to keep.
    """

    save_overwrite: bool = False
    """
    If ``True``, overwrite any conflicting checkpoint files.
    """

    force_save_unsharded: bool = False
    """
    Save an unsharded checkpoint before training (even during a dry run).
    Use this option with `--load-path={PATH}` and `--dry_run` to convert a sharded
    checkpoint into an unsharded checkpoint.
    """

    no_pre_train_checkpoint: bool = False
    """
    Skip saving pre-train checkpoint.
    """

    load_path: Optional[str] = None
    """
    The path to a training checkpoint to restore/resume from.
    """

    load_path_sharded_checkpointer: Optional[ShardedCheckpointerType] = None
    """
    The sharded checkpointer type to use to load the initial checkpoint from ``load_path``.
    """

    reset_optimizer_state: bool = False
    """
    When this is set, we restore the model from a checkpoint (if given), but we leave the optimizer uninitialized.
    We also set a new learning rate schedule that does a new warmup, such that it intercepts the original learning
    curve (according to the current learning rate schedule settings), and continues from there.
    """

    sharded_checkpointer: ShardedCheckpointerType = ShardedCheckpointerType.legacy
    """
    The name of the sharded checkpointer to use to save (sharded) checkpoints throughout training.
    """

    new_style_checkpoints: Optional[bool] = None
    """
    Deprecated. Use ``sharded_checkpointer`` instead.
    """

    max_duration: int = 10000
    """
    Maximum number of batches to train for.
    """

    global_train_batch_size: int = 512
    """
    The effective global batch size.
    """

    device_train_batch_size: Optional[int] = None  # calculated automatically
    """
    Don't set this manually. This will be set to ``global_train_batch_size // world_size``.
    """

    device_train_microbatch_size: int = 16
    """
    The number of instances passed to the model in a single forward-backward pass. You should set
    this as large as you can based on available GPU memory.
    """

    device_eval_batch_size: int = 16
    """
    The number of evaluation instances passed to the model in a single forward pass on each device.
    """

    eval_subset_num_batches: int = -1
    """
    The number of batches to use for downstream evaluation from each dataset.
    """

    eval_on_load: bool = False
    """
    When resuming from a checkpoint, run the evaluation loop right away.
    """

    device_train_grad_accum: Optional[int] = None  # calculated automatically
    """
    Don't set this manually. This will be set to ``device_train_batch_size // device_train_microbatch_size``.
    """

    max_grad_norm: Optional[float] = None
    """
    Clip gradient norms to this value if set.
    """

    max_grad_norm_ratio: Optional[float] = None
    """
    If set, gradient norms will be clipped to `max_grad_norm_ratio * exp_avg(norm(grad))`.
    This takes priority over `max_grad_norm` when set.
    """

    precision: Optional[str] = None
    """
    Precision to train with (e.g. "amp_bf16", "amp_fp16", or "fp32").
    """

    wandb: Optional[WandbConfig] = None
    """
    Weights & Biases configuration.
    """

    speed_monitor: SpeedMonitorConfig = field(default_factory=SpeedMonitorConfig)
    """
    Speed monitor configuration.
    """

    console_log_interval: int = 1
    """
    How often to log to the console.
    """

    compile: Optional[CompilerConfig] = None
    """
    Settings for compiling the model with ``torch.compile()``.
    """

    activation_checkpointing: bool = False
    """
    Use activation checkpointing on transformer blocks.
    """

    fsdp: FSDPConfig = field(default_factory=FSDPConfig)
    """
    Fully sharded data parallel settings.
    """

    softmax_auxiliary_loss: bool = False
    """
    If ``True``, we add the auxiliary loss function from PaLM that encourages the softmax
    normalizing term to be close to 0.
    """

    time_limit: Optional[float] = 60 * 60 * 47.5
    """
    The maximum amount of time to train for before saving a checkpoint and ending early.
    On LUMI we have 48 hours max per job, so we default to just under 48 hours to give us time
    to write out a final checkpoint.
    """

    early_stopping_factor: Optional[float] = None

    save_data_indices: bool = True
    """
    Save training data indices from each batch for each worker.
    """

    python_profiling: bool = False
    """
    Whether to run the Python profiler on batches 6, 7, and 8.
    """

    torch_profiling: bool = False
    """
    Whether to run the PyTorch profiler on batches 6, 7, and 8.
    """

<<<<<<< HEAD
    reset_optimizer_state: bool = False
    """
    When this is set, we restore the model from a checkpoint (if given), but we leave the optimizer uninitialized.
    We also set a new learning rate schedule that does a new warmup, such that it intercepts the original learning
    curve (according to the current learning rate schedule settings), and continues from there.
=======
    stop_at: Optional[int] = None
    """
    Stop at a specific step.
>>>>>>> 3389e7a4
    """

    @property
    def autocast_precision(self) -> torch.dtype:
        if self.precision == "amp_bf16":
            return torch.bfloat16
        elif self.precision == "amp_fp16":
            return torch.float16
        elif self.precision == "fp32":
            return torch.float32
        else:
            raise ValueError(f"Unexpected precision type '{self.precision}'")

    @property
    def fsdp_precision(self) -> MixedPrecision:
        if self.fsdp.precision == FSDPPrecision.pure:
            return MixedPrecision(
                param_dtype=self.autocast_precision,
                reduce_dtype=self.autocast_precision,
                buffer_dtype=self.autocast_precision,
            )
        elif self.fsdp.precision == FSDPPrecision.mixed:
            return MixedPrecision(
                param_dtype=self.autocast_precision,
                reduce_dtype=torch.float32,
                buffer_dtype=self.autocast_precision,
            )
        else:
            raise NotImplementedError(f"{self.fsdp.precision}")<|MERGE_RESOLUTION|>--- conflicted
+++ resolved
@@ -848,17 +848,16 @@
     Whether to run the PyTorch profiler on batches 6, 7, and 8.
     """
 
-<<<<<<< HEAD
     reset_optimizer_state: bool = False
     """
     When this is set, we restore the model from a checkpoint (if given), but we leave the optimizer uninitialized.
     We also set a new learning rate schedule that does a new warmup, such that it intercepts the original learning
     curve (according to the current learning rate schedule settings), and continues from there.
-=======
+    """
+
     stop_at: Optional[int] = None
     """
     Stop at a specific step.
->>>>>>> 3389e7a4
     """
 
     @property
