from __future__ import annotations

from dataclasses import asdict, dataclass, field
from enum import Enum
from glob import glob
from pathlib import Path
from typing import (
    Any,
    Dict,
    Iterable,
    List,
    Optional,
    Tuple,
    Type,
    TypeVar,
    Union,
    cast,
)

import torch
from omegaconf import OmegaConf as om
from omegaconf.errors import OmegaConfBaseException
from torch.distributed.fsdp import MixedPrecision, ShardingStrategy

from .aliases import PathOrStr
from .exceptions import OlmoConfigurationError

__all__ = [
    "LogFilterType",
    "ActivationType",
    "BlockType",
    "CompilerConfig",
    "LayerNormType",
    "InitFnType",
    "ModelConfig",
    "OptimizerType",
    "OptimizerConfig",
    "SchedulerType",
    "SchedulerConfig",
    "DataConfig",
    "EvaluatorConfig",
    "TokenizerConfig",
    "TrainConfig",
    "PaddingDirection",
    "TruncationDirection",
    "SpeedMonitorConfig",
    "WandbConfig",
    "CompilerConfig",
    "WandbConfig",
    "FSDPConfig",
    "CheckpointType",
]


C = TypeVar("C", bound="BaseConfig")


class StrEnum(str, Enum):
    """
    This is equivalent to Python's :class:`enum.StrEnum` since version 3.11.
    We include this here for compatibility with older version of Python.
    """

    def __str__(self) -> str:
        return self.value

    def __repr__(self) -> str:
        return f"'{str(self)}'"


class BaseConfig:
    @classmethod
    def _register_resolvers(cls, validate_paths: bool = True):
        # Expands path globs into a list.
        def path_glob(*paths) -> List[str]:
            out = []
            for path in paths:
                matches = sorted(glob(path))
                if not matches and validate_paths:
                    raise FileNotFoundError(f"{path} does not match any files or dirs")
                out.extend(matches)
            return out

        # Chooses the first path in the arguments that exists.
        def path_choose(*paths) -> str:
            from .util import is_url

            for path in paths:
                if is_url(path) or Path(path).exists():
                    return path
            if validate_paths:
                raise FileNotFoundError(", ".join(paths))
            else:
                return ""

        om.register_new_resolver("path.glob", path_glob, replace=True)
        om.register_new_resolver("path.choose", path_choose, replace=True)

    @classmethod
    def new(cls: Type[C], **kwargs) -> C:
        cls._register_resolvers()
        conf = om.structured(cls)
        try:
            if kwargs:
                conf = om.merge(conf, kwargs)
            return cast(C, om.to_object(conf))
        except OmegaConfBaseException as e:
            raise OlmoConfigurationError(str(e))

    @classmethod
    def load(
        cls: Type[C],
        path: PathOrStr,
        overrides: Optional[List[str]] = None,
        key: Optional[str] = None,
        validate_paths: bool = True,
    ) -> C:
        """Load from a YAML file."""
        cls._register_resolvers(validate_paths=validate_paths)
        schema = om.structured(cls)
        try:
            raw = om.load(str(path))
            if key is not None:
                raw = raw[key]  # type: ignore
            conf = om.merge(schema, raw)
            if overrides:
                conf = om.merge(conf, om.from_dotlist(overrides))
            return cast(C, om.to_object(conf))
        except OmegaConfBaseException as e:
            raise OlmoConfigurationError(str(e))

    def save(self, path: PathOrStr) -> None:
        """Save to a YAML file."""
        om.save(config=self, f=str(path))

    def asdict(self, exclude: Optional[Iterable[str]] = None) -> Dict[str, Any]:
        out = asdict(self)  # type: ignore
        if exclude is not None:
            for name in exclude:
                if name in out:
                    del out[name]
        return out


class LogFilterType(StrEnum):
    rank0_only = "rank0_only"
    local_rank0_only = "local_rank0_only"


class LayerNormType(StrEnum):
    default = "default"
    """
    The default LayerNorm implementation, equivalent to PyTorch's built-in version.
    """

    low_precision = "low_precision"
    """
    A low-precision version of the default LayerNorm.
    """

    rms = "rms"
    """
    An RMSNorm implementation. When using ``torch.compile`` this is
    probably the fastest implementation.
    """

    low_precision_rms = "low_precision_rms"
    """
    A low-precision version of RMSNorm.
    """

    amd_compatible = "amd_compatible"
    """
    LayerNorm implemented manually to work around an issue with ROCm.
    """


class ActivationType(StrEnum):
    gelu = "gelu"
    relu = "relu"
    swiglu = "swiglu"


class BlockType(StrEnum):
    sequential = "sequential"
    parallel = "parallel"


class InitFnType(StrEnum):
    mitchell = "mitchell"
    """
    The strategy suggested to us by Mitchell Wortsman from UW.
    This uses a truncated normal distribution with an adaptive standard deviation that depends
    on the size of the weights as well as the depth of the layer.
    """

    normal = "normal"
    """
    All weights are initialized from the same normal distribution.
    """

    kaiming_normal = "kaiming_normal"
    """
    All weights are initialized with the Kaiming method from a normal distribution.
    Note this currently won't work with FSDP.
    """

    fan_in = "fan_in"
    """
    "Fan-in variance scaling", i.e. normal with a standard deviation of ``1/sqrt(d_in)`` where ``d_in``
    is the input dimensionality of the kernel.
    """


@dataclass
class ModelConfig(BaseConfig):
    """
    OLMo (model) configuration.
    """

    # Note that the defaults for these attributes are equivalent to the base GPT2 model.

    d_model: int = 768
    """
    The hidden size of the model.
    """

    n_heads: int = 12
    """
    The number of self-attention heads.
    """

    n_layers: int = 12
    """
    The number of layers/blocks.
    """

    mlp_ratio: int = 4
    """
    The ratio of the inner MLP dimensionality to ``d_model``.
    This is only used when ``mlp_hidden_size`` is not set.
    """

    mlp_hidden_size: Optional[int] = None
    """
    Set the exact hidden size for the MLP. Otherwise the inner MLP hidden size will be set to `mlp_ratio * d_model`.
    """

    activation_type: ActivationType = ActivationType.swiglu
    """
    The activation function to use within the MLP layers.
    """

    block_type: BlockType = BlockType.sequential
    """
    The transformer block implementation.
    """

    alibi: bool = False
    """
    If ``True``, use ALiBi embeddings. Mutually exclusive with ``rope``.
    """

    alibi_bias_max: float = 8.0
    """
    Maximum absolute value of ALiBi bias.
    """

    rope: bool = False
    """
    Use rotary positional embeddings (RoPE). Mutually exclusive with ``alibi``.
    """

    flash_attention: bool = False
    """
    If ``True``, use ``FlashAttention``.
    """

    attention_dropout: float = 0.1
    """
    The dropout probability within the attention modules.
    """

    multi_query_attention: bool = False
    """
    Use the Multi-Query formulation of attention used in PaLM. This reduces the number of parameters
    and is more efficient during inference.
    """

    attention_layer_norm: bool = False
    """
    Apply layer norm to the keys and queries within the attention mechanism.
    This can help stabilize training.
    """

    residual_dropout: float = 0.1
    """
    The dropout probability for the MLP and attention output within each block.
    """

    embedding_dropout: float = 0.1
    """
    The dropout probability for embeddings.
    """

    layer_norm_type: LayerNormType = LayerNormType.default
    """
    The layernorm implementation to use.
    """

    layer_norm_with_affine: bool = True
    """
    Whether to include bias and weight parameters for the layer norms.
    This only affects layer norms that are immediately followed by a linear layer in the forward pass,
    so everything except QK-norms. To turn off affines for QK norms as well, set :attr:`attention_layer_norm_with_affine`
    to ``False``.
    """

    attention_layer_norm_with_affine: bool = True
    """
    Toggle affine transform for the QK norms.
    """

    max_sequence_length: int = 1024
    """
    The maximum input sequence length supported by the model.
    """

    include_bias: bool = True
    """
    Whether or not to include bias parameters in linear layers.
    In PaLM, they got rid of all bias terms because they found that large
    models tend to have near 0 bias terms anyway.
    """

    bias_for_layer_norm: Optional[bool] = None
    """
    Whether or not to include bias parameters in layer norm.
    This is separate from the include_bias parameter, because of a ROCm crash when biases are disabled in
    layer norm.
    When this is None (the default), it inherits the setting from include_bias.
    """

    scale_logits: bool = False
    """
    If ``True``, scale the output logits by ``1 / sqrt(d_model)``.
    """

    vocab_size: int = 50257
    """
    Vocabulary size of the model.
    """

    embedding_size: Optional[int] = 50304
    """
    The number of embeddings, i.e. the number of tokens. If set to ``None`` it will default
    to ``vocab_size``. If ``vocab_size`` is not a multiple of 128, setting this to the
    next multiple of 128 that's greater than ``vocab_size`` can improve throughput
    substantially.
    """

    weight_tying: bool = True
    """
    Whether to tie output linear weights to the input embedding.
    """

    eos_token_id: int = 50256
    """
    The ID of the end-of-sentence special token.
    """

    pad_token_id: int = 50256
    """
    The ID of the token to use for padding. Defaults to the ID of the EOS token.
    """

    init_device: Optional[str] = None
    """
    The torch device to use when initializing the model parameters, e.g. "cpu", "cuda:0", "meta".
    """

    init_fn: InitFnType = InitFnType.normal
    """
    The weight initialization strategy.
    """

    init_std: float = 0.02
    """
    The standard deviation to use when initializing weights with a "fixed distribution" ``init_fn``, such
    as "normal".
    """

    init_cutoff_factor: Optional[float] = None
    """
    A positive factor used to scale the cutoff values when initializing weights with a "fixed distribution" ``init_fn``, such
    as "normal". Setting this to None means values are not cutoff.
    """

    precision: Optional[str] = None
    """
    Precision used to train/evaluate with. You shouldn't set this directly.
    See :data:`TrainConfig.precision` instead.
    """


class OptimizerType(StrEnum):
    lionw = "lionw"
    adamw = "adamw"


@dataclass
class OptimizerConfig(BaseConfig):
    name: OptimizerType = OptimizerType.lionw
    learning_rate: float = 1.0e-4
    weight_decay: float = 0.01
    betas: Tuple[float, float] = (0.9, 0.95)
    no_decay_norm_and_bias: bool = True
    """Do not apply weight decay to norms and biases."""
    metrics_log_interval: Optional[int] = None
    """
    The interval with which to collect and log detailed parameter-specific metrics.
    This only applies when logging to W&B, since these metrics won't be logged to the console.
    If not set, defaults to the wandb `log_interval`.
    """

    def __post_init__(self):
        self.betas = tuple(self.betas)  # type: ignore[assignment]


class SchedulerType(StrEnum):
    cosine_with_warmup = "cosine_with_warmup"
    linear_with_warmup = "linear_with_warmup"
    inverse_sqrt_with_warmup = "inverse_sqrt_with_warmup"
    max_scheduler = "max_scheduler"


@dataclass
class SchedulerConfig(BaseConfig):
    name: SchedulerType = SchedulerType.cosine_with_warmup
    t_warmup: int = 100
    t_max: Optional[int] = None
    alpha_f: float = 0.1


class PaddingDirection(StrEnum):
    right = "right"
    left = "left"


@dataclass
class DataConfig(BaseConfig):
    paths: Optional[List[str]] = None
    datasets: Optional[Dict[str, List[str]]] = None
    pad_direction: PaddingDirection = PaddingDirection.right
    num_workers: int = 0
    drop_last: bool = False
    pin_memory: bool = False
    prefetch_factor: Optional[int] = None
    persistent_workers: bool = False
    timeout: int = 0


class EvaluatorType(StrEnum):
    downstream = "downstream"
    lm = "lm"


@dataclass
class EvaluatorConfig(BaseConfig):
    label: str
    type: EvaluatorType = EvaluatorType.lm
    data: DataConfig = field(default_factory=DataConfig)
    device_eval_batch_size: Optional[int] = None
    subset_num_batches: Optional[int] = None


class TruncationDirection(StrEnum):
    right = "right"
    left = "left"


@dataclass
class TokenizerConfig(BaseConfig):
    identifier: str = "gpt2"
    truncate_direction: TruncationDirection = TruncationDirection.right


@dataclass
class WandbConfig(BaseConfig):
    project: Optional[str] = None
    entity: Optional[str] = "ai2-llm"
    group: Optional[str] = None
    name: Optional[str] = None
    tags: Optional[List[str]] = field(default_factory=lambda: ["watching"])
    log_artifacts: bool = False
    rank_zero_only: bool = True
    log_interval: int = 1


@dataclass
class SpeedMonitorConfig(BaseConfig):
    window_size: int = 100
    gpu_flops_available: Optional[Union[float, int]] = None


@dataclass
class CompilerConfig(BaseConfig):
    mode: Optional[str] = None
    """
    The mode to compile the model in. At the moment this can be "default",
    "reduce-overhead" (useful for smaller models/batches), or "max-autotune"
    (the fastest for larger models, but takes a long time to compile).
    """

    fullgraph: bool = False
    """
    Whether it is OK to break model into several subgraphs when compiling.
    Note that this is not compatible with FSDP.
    """

    backend: str = "inductor"
    """
    The backend to use.
    """


class FSDPWrapStrategy(StrEnum):
    by_block = "by_block"
    """
    Wrap each OLMo block with its own FSDP instance.
    """

    size_based = "size_based"
    """
    Used PyTorch's default size-based auto wrap policy.
    """


class FSDPPrecision(StrEnum):
    pure = "pure"
    """
    Equivalent to :class:`torch.distributed.fsdp.MixedPrecision` with ``param_dtype``, ``reduce_dtype``,
    and ``buffer_dtype`` all set to the autocast precision data type.
    """

    mixed = "mixed"
    """
    Equivalent to :class:`torch.distributed.fsdp.MixedPrecision` with ``param_dtype``, and ``buffer_dtype``
    set to the autocast precision data type, while ``reduce_dtype`` is set to fp32.
    """


@dataclass
class FSDPConfig(BaseConfig):
    use_orig_params: bool = True
    """
    This must be ``True`` if using ``compile`` or you want to track the parameter norm during training.
    """

    sharding_strategy: ShardingStrategy = ShardingStrategy.FULL_SHARD

    wrapping_strategy: Optional[FSDPWrapStrategy] = None
    """
    The wrapping strategy to use. If ``None``, the default, the model is wrapped with a single top-level
    FSDP instance.
    """

    precision: FSDPPrecision = FSDPPrecision.pure


class CheckpointType(StrEnum):
    sharded = "sharded"
    unsharded = "unsharded"


@dataclass
class TrainConfig(BaseConfig):
    """
    OLMo training configuration.
    """

    run_name: Optional[str] = None
    """
    The name of the run.
    """

    seed: int = 6198
    """
    Used to seed all initial RNG states.
    """

    dry_run: bool = False
    """
    If ``True``, don't actually train.
    """

    model: ModelConfig = field(default_factory=ModelConfig)
    """
    OLMo Model configuration.
    """

    optimizer: OptimizerConfig = field(default_factory=OptimizerConfig)
    """
    Optimizer configuration.
    """

    scheduler: SchedulerConfig = field(default_factory=SchedulerConfig)
    """
    Learning rate scheduler configuration.
    """

    data: DataConfig = field(default_factory=DataConfig)
    """
    Training data configuration.
    """

    restore_dataloader: bool = True
    """
    When restarting, restore the data loader to where it left off.
    If you restarting in order to train on a different dataset, set this to ``False``.
    """

    fast_forward_batches: Optional[int] = None
    """
    When restarting, use this to fast-forward the dataloader beyond the last checkpoint.
    This can be useful when restarting due to a loss spike in order to skip the data that
    corresponded to the spike.
    """

    evaluators: List[EvaluatorConfig] = field(default_factory=list)
    """
    Evaluation configurations.
    """

    eval_interval: int = 1000
    """
    How often (in terms of batches) to run evaluations.
    """

    tokenizer: TokenizerConfig = field(default_factory=TokenizerConfig)
    """
    Tokenizer configuration.
    """

    save_folder: str = "./"
    """
    The directory to save checkpoints to.
    """

    remote_save_folder: Optional[str] = None
    """
    A folder in a cloud bucket to upload saved checkpoints to.
    """

    canceled_check_interval: int = 50
    """
    How often (in batches) to check if the run has been canceled or reached its time limit.
    """

    save_interval: int = 1000
    """
    How often (in terms of batches) to save training state checkpoints that can be used for restarts.
    """

    save_interval_unsharded: Optional[int] = None
    """
    How often (if at all) to save the unsharded state to a single file.
    For large models it can be costly to save these, so it usually makes sense to save
    these less often than regular (sharded) training checkpoints.
    """

    save_num_checkpoints_to_keep: int = -1
    """
    How many checkpoints to keep.
    """

    save_num_unsharded_checkpoints_to_keep: int = -1
    """
    How many unsharded checkpoints to keep.
    """

    save_overwrite: bool = False
    """
    If ``True``, overwrite any conflicting checkpoint files.
    """

    force_save_unsharded: bool = False
    """
    Save an unsharded checkpoint before training (even during a dry run).
    Use this option with `--load-path={PATH}` and `--dry_run` to convert a sharded
    checkpoint into an unsharded checkpoint.
    """

    no_pre_train_checkpoint: bool = False
    """
    Skip saving pre-train checkpoint.
    """

    load_path: Optional[str] = None
    """
    The path to a training checkpoint to restore/resume from.
    """

    max_duration: int = 10000
    """
    Maximum number of batches to train for.
    """

    global_train_batch_size: int = 512
    """
    The effective global batch size.
    """

    device_train_batch_size: Optional[int] = None  # calculated automatically
    """
    Don't set this manually. This will be set to ``global_train_batch_size // world_size``.
    """

    device_train_microbatch_size: int = 16
    """
    The number of instances passed to the model in a single forward-backward pass. You should set
    this as large as you can based on available GPU memory.
    """

    device_eval_batch_size: int = 16
    """
    The number of evaluation instances passed to the model in a single forward pass on each device.
    """

    eval_subset_num_batches: int = -1
    """
    The number of batches to use for downstream evaluation from each dataset.
    """

    eval_on_load: bool = False
    """
    When resuming from a checkpoint, run the evaluation loop right away.
    """

    device_train_grad_accum: Optional[int] = None  # calculated automatically
    """
    Don't set this manually. This will be set to ``device_train_batch_size // device_train_microbatch_size``.
    """

    max_grad_norm: Optional[float] = None
    """
    Clip gradient norms to this value if set.
    """

    max_grad_norm_ratio: Optional[float] = None
    """
    If set, gradient norms will be clipped to `max_grad_norm_ratio * exp_avg(norm(grad))`.
    This takes priority over `max_grad_norm` when set.
    """

    precision: Optional[str] = None
    """
    Precision to train with (e.g. "amp_bf16", "amp_fp16", or "fp32").
    """

    wandb: Optional[WandbConfig] = None
    """
    Weights & Biases configuration.
    """

    speed_monitor: SpeedMonitorConfig = field(default_factory=SpeedMonitorConfig)
    """
    Speed monitor configuration.
    """

    console_log_interval: int = 1
    """
    How often to log to the console.
    """

    compile: Optional[CompilerConfig] = None
    """
    Settings for compiling the model with ``torch.compile()``.
    """

    activation_checkpointing: bool = False
    """
    Use activation checkpointing on transformer blocks.
    """

    fsdp: FSDPConfig = field(default_factory=FSDPConfig)
    """
    Fully sharded data parallel settings.
    """

    softmax_auxiliary_loss: bool = False
    """
    If ``True``, we add the auxiliary loss function from PaLM that encourages the softmax
    normalizing term to be close to 0.
    """

    time_limit: Optional[float] = 60 * 60 * 47.5
    """
    The maximum amount of time to train for before saving a checkpoint and ending early.
    On LUMI we have 48 hours max per job, so we default to just under 48 hours to give us time
    to write out a final checkpoint.
    """

    early_stopping_factor: Optional[float] = None

    save_data_indices: bool = True
    """
    Save training data indices from each batch for each worker.
    """

    python_profiling: bool = False
    """
    Whether to run the Python profiler on batches 6, 7, and 8.
    """

    torch_profiling: bool = False
    """
    Whether to run the PyTorch profiler on batches 6, 7, and 8.
    """

    reset_optimizer_state: bool = False
    """
    When this is set, we restore the model from a checkpoint (if given), but we leave the optimizer uninitialized.
    We also set a new learning rate schedule that does a new warmup, such that it intercepts the original learning
    curve (according to the current learning rate schedule settings), and continues from there.
    """

    new_style_checkpoints: bool = False
    """
    Whether to use new-style sharded checkpointing or not.
    """

<<<<<<< HEAD
    log_activations: bool = False
    """
    Whether to log activations to W&B. This can be useful for debugging, but it can also be very slow.
    Note: If WandB is not configured, this activations will not be logged.
    """

    activation_log_interval: Optional[int] = None
    """
    How often to log activations to W&B. If not set, defaults to ``wandb.log_interval``.
=======
    stop_at: Optional[int] = None
    """
    Stop at a specific step.
>>>>>>> f974a1dd
    """

    @property
    def autocast_precision(self) -> torch.dtype:
        if self.precision == "amp_bf16":
            return torch.bfloat16
        elif self.precision == "amp_fp16":
            return torch.float16
        elif self.precision == "fp32":
            return torch.float32
        else:
            raise ValueError(f"Unexpected precision type '{self.precision}'")

    @property
    def fsdp_precision(self) -> MixedPrecision:
        if self.fsdp.precision == FSDPPrecision.pure:
            return MixedPrecision(
                param_dtype=self.autocast_precision,
                reduce_dtype=self.autocast_precision,
                buffer_dtype=self.autocast_precision,
            )
        elif self.fsdp.precision == FSDPPrecision.mixed:
            return MixedPrecision(
                param_dtype=self.autocast_precision,
                reduce_dtype=torch.float32,
                buffer_dtype=self.autocast_precision,
            )
        else:
            raise NotImplementedError(f"{self.fsdp.precision}")<|MERGE_RESOLUTION|>--- conflicted
+++ resolved
@@ -830,7 +830,6 @@
     Whether to use new-style sharded checkpointing or not.
     """
 
-<<<<<<< HEAD
     log_activations: bool = False
     """
     Whether to log activations to W&B. This can be useful for debugging, but it can also be very slow.
@@ -840,11 +839,11 @@
     activation_log_interval: Optional[int] = None
     """
     How often to log activations to W&B. If not set, defaults to ``wandb.log_interval``.
-=======
+    """
+
     stop_at: Optional[int] = None
     """
     Stop at a specific step.
->>>>>>> f974a1dd
     """
 
     @property
