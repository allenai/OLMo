from __future__ import annotations

from dataclasses import asdict, dataclass, field
from glob import glob
from pathlib import Path
from typing import (
    Any,
    Dict,
    Iterable,
    List,
    Optional,
    Tuple,
    Type,
    TypeVar,
    Union,
    cast,
)

import torch
from omegaconf import OmegaConf as om
from omegaconf.errors import OmegaConfBaseException
from torch.distributed.fsdp import MixedPrecision, ShardingStrategy

from .aliases import PathOrStr
from .exceptions import OlmoConfigurationError
from .util import StrEnum

__all__ = [
    "ActivationType",
    "ActivationCheckpointingStrategy",
    "BlockType",
    "CompilerConfig",
    "LayerNormType",
    "InitFnType",
    "ModelConfig",
    "OptimizerType",
    "OptimizerConfig",
    "SchedulerType",
    "SchedulerConfig",
    "DataConfig",
    "EvaluatorConfig",
    "TokenizerConfig",
    "TrainConfig",
    "PaddingDirection",
    "TruncationDirection",
    "SpeedMonitorConfig",
    "WandbConfig",
    "CompilerConfig",
    "WandbConfig",
    "FSDPPrecision",
    "FSDPWrapStrategy",
    "FSDPConfig",
    "CheckpointType",
]

C = TypeVar("C", bound="BaseConfig")


class BaseConfig:
    @classmethod
    def _register_resolvers(cls, validate_paths: bool = True):
        # Expands path globs into a list.
        def path_glob(*paths) -> List[str]:
            out = []
            for path in paths:
                matches = sorted(glob(path))
                if not matches and validate_paths:
                    raise FileNotFoundError(f"{path} does not match any files or dirs")
                out.extend(matches)
            return out

        # Chooses the first path in the arguments that exists.
        def path_choose(*paths) -> str:
            from .util import is_url

            for path in paths:
                if is_url(path) or Path(path).exists():
                    return path
            if validate_paths:
                raise FileNotFoundError(", ".join(paths))
            else:
                return ""

        # Finds the latest checkpoint in a folder.
        def path_last_checkpoint(path) -> str:
            from .util import find_latest_checkpoint

            latest_checkpoint = find_latest_checkpoint(path)
            if latest_checkpoint is None:
                if validate_paths:
                    raise FileNotFoundError(f"Could not find a latest checkpoint at {path}")
                else:
                    return ""
            else:
                return str(latest_checkpoint)

        om.register_new_resolver("path.glob", path_glob, replace=True)
        om.register_new_resolver("path.choose", path_choose, replace=True)
        om.register_new_resolver("path.last_checkpoint", path_last_checkpoint, replace=True)

    @classmethod
    def new(cls: Type[C], **kwargs) -> C:
        cls._register_resolvers()
        conf = om.structured(cls)
        try:
            if kwargs:
                conf = om.merge(conf, kwargs)
            return cast(C, om.to_object(conf))
        except OmegaConfBaseException as e:
            raise OlmoConfigurationError(str(e))

    @classmethod
    def load(
        cls: Type[C],
        path: PathOrStr,
        overrides: Optional[List[str]] = None,
        key: Optional[str] = None,
        validate_paths: bool = True,
    ) -> C:
        """Load from a YAML file."""
        cls._register_resolvers(validate_paths=validate_paths)
        schema = om.structured(cls)
        try:
            raw = om.load(str(path))
            if key is not None:
                raw = raw[key]  # type: ignore
            conf = om.merge(schema, raw)
            if overrides:
                conf = om.merge(conf, om.from_dotlist(overrides))
            return cast(C, om.to_object(conf))
        except OmegaConfBaseException as e:
            raise OlmoConfigurationError(str(e))

    def save(self, path: PathOrStr) -> None:
        """Save to a YAML file."""
        om.save(config=self, f=str(path))

    def asdict(self, exclude: Optional[Iterable[str]] = None) -> Dict[str, Any]:
        out = asdict(self)  # type: ignore
        if exclude is not None:
            for name in exclude:
                if name in out:
                    del out[name]
        return out


class LayerNormType(StrEnum):
    default = "default"
    """
    The default LayerNorm implementation, equivalent to PyTorch's built-in version.
    """

    low_precision = "low_precision"
    """
    A low-precision version of the default LayerNorm.
    """

    rms = "rms"
    """
    An RMSNorm implementation. When using ``torch.compile`` this is
    probably the fastest implementation.
    """

    amd_compatible = "amd_compatible"
    """
    LayerNorm implemented manually to work around an issue with ROCm.
    """


class ActivationType(StrEnum):
    gelu = "gelu"
    relu = "relu"
    swiglu = "swiglu"


class BlockType(StrEnum):
    sequential = "sequential"
    parallel = "parallel"

    llama = "llama"
    """
    A block similar to the sequential block with slightly different
    implementations of operations like attention to imitate the behavior of Llama.
    """


class InitFnType(StrEnum):
    mitchell = "mitchell"
    """
    The strategy suggested to us by Mitchell Wortsman from UW.
    This uses a truncated normal distribution with an adaptive standard deviation that depends
    on the size of the weights as well as the depth of the layer.
    """

    normal = "normal"
    """
    All weights are initialized from the same normal distribution.
    """

    kaiming_normal = "kaiming_normal"
    """
    All weights are initialized with the Kaiming method from a normal distribution.
    Note this currently won't work with FSDP.
    """

    fan_in = "fan_in"
    """
    "Fan-in variance scaling", i.e. normal with a standard deviation of ``1/sqrt(d_in)`` where ``d_in``
    is the input dimensionality of the kernel.
    """

    full_megatron = "full_megatron"
    """
    This is what metaseq calls "full megatron init". It is the init used for Llama 2.
    """


@dataclass
class ModelConfig(BaseConfig):
    """
    OLMo (model) configuration.
    """

    # Note that the defaults for these attributes are equivalent to the base GPT2 model.

    d_model: int = 768
    """
    The hidden size of the model.
    """

    n_heads: int = 12
    """
    The number of self-attention heads.
    """

    n_layers: int = 12
    """
    The number of layers/blocks.
    """

    mlp_ratio: int = 4
    """
    The ratio of the inner MLP dimensionality to ``d_model``.
    This is only used when ``mlp_hidden_size`` is not set.
    """

    mlp_hidden_size: Optional[int] = None
    """
    Set the exact hidden size for the MLP. Otherwise the inner MLP hidden size will be set to `mlp_ratio * d_model`.
    """

    activation_type: ActivationType = ActivationType.swiglu
    """
    The activation function to use within the MLP layers.
    """

    block_type: BlockType = BlockType.sequential
    """
    The transformer block implementation.
    """

    block_group_size: int = 1
    """
    The number of blocks to group together into a single parent block.
    This has no affect on the number of parameters in the model and is only used to wrap groups
    of blocks together with a single FSDP wrapper during training.
    """

    alibi: bool = False
    """
    If ``True``, use ALiBi embeddings. Mutually exclusive with ``rope``.
    """

    alibi_bias_max: float = 8.0
    """
    Maximum absolute value of ALiBi bias.
    """

    rope: bool = False
    """
    Use rotary positional embeddings (RoPE). Mutually exclusive with ``alibi``.
    """

    rope_full_precision: bool = True
    """
    If ``True``, apply RoPE embeddings at full precision regardless of the input type. Otherwise,
    apply RoPE at the precision of the input.
    """

    flash_attention: bool = False
    """
    If ``True``, use ``FlashAttention``.
    """

    attention_dropout: float = 0.1
    """
    The dropout probability within the attention modules.
    """

    multi_query_attention: bool = False
    """
    Use the Multi-Query formulation of attention used in PaLM. This reduces the number of parameters
    and is more efficient during inference.
    """

    attention_layer_norm: bool = False
    """
    Apply layer norm to the keys and queries within the attention mechanism.
    This can help stabilize training.
    """

    residual_dropout: float = 0.1
    """
    The dropout probability for the MLP and attention output within each block.
    """

    embedding_dropout: float = 0.1
    """
    The dropout probability for embeddings.
    """

    layer_norm_type: LayerNormType = LayerNormType.default
    """
    The layernorm implementation to use.
    """

    layer_norm_with_affine: bool = True
    """
    Whether to include bias and weight parameters for the layer norms.
    This only affects layer norms that are immediately followed by a linear layer in the forward pass,
    so everything except QK-norms. To turn off affines for QK norms as well, set :attr:`attention_layer_norm_with_affine`
    to ``False``.
    """

    attention_layer_norm_with_affine: bool = True
    """
    Toggle affine transform for the QK norms.
    """

    max_sequence_length: int = 1024
    """
    The maximum input sequence length supported by the model.
    """

    include_bias: bool = True
    """
    Whether or not to include bias parameters in linear layers.
    In PaLM, they got rid of all bias terms because they found that large
    models tend to have near 0 bias terms anyway.
    """

    bias_for_layer_norm: Optional[bool] = None
    """
    Whether or not to include bias parameters in layer norm.
    This is separate from the include_bias parameter, because of a ROCm crash when biases are disabled in
    layer norm.
    When this is None (the default), it inherits the setting from include_bias.
    """

    scale_logits: bool = False
    """
    If ``True``, scale the output logits by ``1 / sqrt(d_model)``.
    """

    vocab_size: int = 50257
    """
    Vocabulary size of the model.
    """

    embedding_size: Optional[int] = 50304
    """
    The number of embeddings, i.e. the number of tokens. If set to ``None`` it will default
    to ``vocab_size``. If ``vocab_size`` is not a multiple of 128, setting this to the
    next multiple of 128 that's greater than ``vocab_size`` can improve throughput
    substantially.
    """

    weight_tying: bool = True
    """
    Whether to tie output linear weights to the input embedding.
    """

    eos_token_id: int = 50256
    """
    The ID of the end-of-sentence special token.
    """

    pad_token_id: int = 50256
    """
    The ID of the token to use for padding. Defaults to the ID of the EOS token.
    """

    init_device: Optional[str] = None
    """
    The torch device to use when initializing the model parameters, e.g. "cpu", "cuda:0", "meta".
    """

    init_fn: InitFnType = InitFnType.normal
    """
    The weight initialization strategy.
    """

    init_std: float = 0.02
    """
    The standard deviation to use when initializing weights with a "fixed distribution" ``init_fn``, such
    as "normal".
    """

    init_cutoff_factor: Optional[float] = None
    """
    A positive factor used to scale the cutoff values when initializing weights with a "fixed distribution" ``init_fn``, such
    as "normal". Setting this to None means values are not cutoff.
    """

    precision: Optional[str] = None
    """
    Precision used to train/evaluate with. You shouldn't set this directly.
    See :data:`TrainConfig.precision` instead.
    """


class OptimizerType(StrEnum):
    lionw = "lionw"
    adamw = "adamw"


@dataclass
class OptimizerConfig(BaseConfig):
    name: OptimizerType = OptimizerType.lionw
    learning_rate: float = 1.0e-4
    weight_decay: float = 0.01
    betas: Tuple[float, float] = (0.9, 0.95)
<<<<<<< HEAD
=======

    no_decay_norm_and_bias: Optional[bool] = None
    """
    Deprecated. Use ``decay_norm_and_bias`` and ``decay_embeddings`` instead.
    """

>>>>>>> 6b1a77cb
    decay_norm_and_bias: bool = False
    decay_embeddings: bool = False
    metrics_log_interval: Optional[int] = None
    """
    The interval with which to collect and log detailed parameter-specific metrics.
    This only applies when logging to W&B, since these metrics won't be logged to the console.
    If not set, defaults to the wandb `log_interval`.
    """

    def __post_init__(self):
        self.betas = tuple(self.betas)  # type: ignore[assignment]


class SchedulerType(StrEnum):
    cosine_with_warmup = "cosine_with_warmup"
    linear_with_warmup = "linear_with_warmup"
    inverse_sqrt_with_warmup = "inverse_sqrt_with_warmup"
    max_scheduler = "max_scheduler"


@dataclass
class SchedulerConfig(BaseConfig):
    name: SchedulerType = SchedulerType.cosine_with_warmup
    t_warmup: int = 100
    t_max: Optional[int] = None
    alpha_f: float = 0.1


class PaddingDirection(StrEnum):
    right = "right"
    left = "left"


@dataclass
class DataConfig(BaseConfig):
    paths: Optional[List[str]] = None
    datasets: Optional[Dict[str, List[str]]] = None
    pad_direction: PaddingDirection = PaddingDirection.right
    num_workers: int = 0
    drop_last: bool = False
    pin_memory: bool = False
    prefetch_factor: Optional[int] = None
    persistent_workers: bool = False
    timeout: int = 0


class EvaluatorType(StrEnum):
    downstream = "downstream"
    lm = "lm"


@dataclass
class EvaluatorConfig(BaseConfig):
    label: str
    type: EvaluatorType = EvaluatorType.lm
    data: DataConfig = field(default_factory=DataConfig)
    device_eval_batch_size: Optional[int] = None
    subset_num_batches: Optional[int] = None


class TruncationDirection(StrEnum):
    right = "right"
    left = "left"


@dataclass
class TokenizerConfig(BaseConfig):
    identifier: str = "gpt2"
    truncate_direction: TruncationDirection = TruncationDirection.right


@dataclass
class WandbConfig(BaseConfig):
    project: Optional[str] = None
    entity: Optional[str] = "ai2-llm"
    group: Optional[str] = None
    name: Optional[str] = None
    tags: Optional[List[str]] = field(default_factory=lambda: ["watching"])
    log_artifacts: bool = False
    rank_zero_only: bool = True
    log_interval: int = 1


@dataclass
class SpeedMonitorConfig(BaseConfig):
    window_size: int = 100
    gpu_flops_available: Optional[Union[float, int]] = None


@dataclass
class CompilerConfig(BaseConfig):
    mode: Optional[str] = None
    """
    The mode to compile the model in. At the moment this can be "default",
    "reduce-overhead" (useful for smaller models/batches), or "max-autotune"
    (the fastest for larger models, but takes a long time to compile).
    """

    fullgraph: bool = False
    """
    Whether it is OK to break model into several subgraphs when compiling.
    Note that this is not compatible with FSDP.
    """

    backend: str = "inductor"
    """
    The backend to use.
    """


class FSDPWrapStrategy(StrEnum):
    by_block = "by_block"
    """
    Wrap each OLMo block with its own FSDP instance.
    """

    by_block_group = "by_block_group"
    """
    Wrap each block group together into its own FSDP instance.
    This requires :attr:`~ModelConfig.block_group_size` to be bigger than 1.
    """

    size_based = "size_based"
    """
    Used PyTorch's default size-based auto wrap policy.
    """


class FSDPPrecision(StrEnum):
    pure = "pure"
    """
    Equivalent to :class:`torch.distributed.fsdp.MixedPrecision` with ``param_dtype``, ``reduce_dtype``,
    and ``buffer_dtype`` all set to the autocast precision data type.
    """

    mixed = "mixed"
    """
    Equivalent to :class:`torch.distributed.fsdp.MixedPrecision` with ``param_dtype``, and ``buffer_dtype``
    set to the autocast precision data type, while ``reduce_dtype`` is set to fp32.
    """


@dataclass
class FSDPConfig(BaseConfig):
    use_orig_params: bool = True
    """
    This must be ``True`` if using ``compile`` or you want to track the parameter norm during training.
    """

    sharding_strategy: ShardingStrategy = ShardingStrategy.FULL_SHARD

    wrapping_strategy: Optional[FSDPWrapStrategy] = None
    """
    The wrapping strategy to use. If ``None``, the default, the model is wrapped with a single top-level
    FSDP instance.
    """

    precision: FSDPPrecision = FSDPPrecision.pure


class CheckpointType(StrEnum):
    sharded = "sharded"
    unsharded = "unsharded"


class ShardedCheckpointerType(StrEnum):
    torch_new = "torch_new"
    torch_legacy = "torch_legacy"
    local = "local"


class ActivationCheckpointingStrategy(StrEnum):
    whole_layer = "whole_layer"
    one_in_two = "one_in_two"
    one_in_three = "one_in_three"
    one_in_four = "one_in_four"
    fine_grained = "fine_grained"


@dataclass
class TrainConfig(BaseConfig):
    """
    OLMo training configuration.
    """

    run_name: Optional[str] = None
    """
    The name of the run.
    """

    seed: int = 6198
    """
    Used to seed all initial RNG states.
    """

    dry_run: bool = False
    """
    If ``True``, don't actually train.
    """

    model: ModelConfig = field(default_factory=ModelConfig)
    """
    OLMo Model configuration.
    """

    optimizer: OptimizerConfig = field(default_factory=OptimizerConfig)
    """
    Optimizer configuration.
    """

    scheduler: SchedulerConfig = field(default_factory=SchedulerConfig)
    """
    Learning rate scheduler configuration.
    """

    data: DataConfig = field(default_factory=DataConfig)
    """
    Training data configuration.
    """

    restore_dataloader: bool = True
    """
    When restarting, restore the data loader to where it left off.
    If you restarting in order to train on a different dataset, set this to ``False``.
    """

    fast_forward_batches: Optional[int] = None
    """
    When restarting, use this to fast-forward the dataloader beyond the last checkpoint.
    This can be useful when restarting due to a loss spike in order to skip the data that
    corresponded to the spike.
    """

    evaluators: List[EvaluatorConfig] = field(default_factory=list)
    """
    Evaluation configurations.
    """

    eval_interval: int = 1000
    """
    How often (in terms of batches) to run evaluations.
    """

    tokenizer: TokenizerConfig = field(default_factory=TokenizerConfig)
    """
    Tokenizer configuration.
    """

    save_folder: str = "./"
    """
    The directory to save checkpoints to.
    """

    remote_save_folder: Optional[str] = None
    """
    A folder in a cloud bucket to upload saved checkpoints to.
    """

    canceled_check_interval: int = 50
    """
    How often (in batches) to check if the run has been canceled or reached its time limit.
    """

    save_interval: int = 1000
    """
    How often (in terms of batches) to save training state checkpoints that can be used for restarts.
    """

    save_interval_unsharded: Optional[int] = None
    """
    How often (if at all) to save the unsharded state to a single file.
    For large models it can be costly to save these, so it usually makes sense to save
    these less often than regular (sharded) training checkpoints.
    """

    save_num_checkpoints_to_keep: int = -1
    """
    How many checkpoints to keep.
    """

    save_num_unsharded_checkpoints_to_keep: int = -1
    """
    How many unsharded checkpoints to keep.
    """

    save_overwrite: bool = False
    """
    If ``True``, overwrite any conflicting checkpoint files.
    """

    force_save_unsharded: bool = False
    """
    Save an unsharded checkpoint before training (even during a dry run).
    Use this option with `--load-path={PATH}` and `--dry_run` to convert a sharded
    checkpoint into an unsharded checkpoint.
    """

    no_pre_train_checkpoint: bool = False
    """
    Skip saving pre-train checkpoint.
    """

    load_path: Optional[str] = None
    """
    The path to a training checkpoint to restore/resume from.

    Note that you can make use of the "path.last_checkpoint" Omegaconfig YAML resolver here, which takes
    a local or remote directory and resolves to the latest checkpoint (sharded or unsharded) in that directory.
    For example,

    ```bash
    --load_path='${path.last_checkpoint:s3://ai2-llm/checkpoints/7b/v1_5-mix-run-001}'
    ```
    """

    load_path_sharded_checkpointer: Optional[ShardedCheckpointerType] = None
    """
    The sharded checkpointer type to use to load the initial checkpoint from ``load_path``.
    """

    reset_optimizer_state: bool = False
    """
    When this is set, we restore the model from a checkpoint (if given), but we leave the optimizer uninitialized.
    We also set a new learning rate schedule that does a new warmup, such that it intercepts the original learning
    curve (according to the current learning rate schedule settings), and continues from there.
    """

    sharded_checkpointer: ShardedCheckpointerType = ShardedCheckpointerType.torch_legacy
    """
    The name of the sharded checkpointer to use to save (sharded) checkpoints throughout training.
    """

    new_style_checkpoints: Optional[bool] = None
    """
    Deprecated. Use ``sharded_checkpointer`` instead.
    """

    max_duration: int = 10000
    """
    Maximum number of batches to train for.
    """

    global_train_batch_size: int = 512
    """
    The effective global batch size.
    """

    device_train_batch_size: Optional[int] = None  # calculated automatically
    """
    Don't set this manually. This will be set to ``global_train_batch_size // world_size``.
    """

    device_train_microbatch_size: int = 16
    """
    The number of instances passed to the model in a single forward-backward pass. You should set
    this as large as you can based on available GPU memory.
    """

    device_eval_batch_size: int = 16
    """
    The number of evaluation instances passed to the model in a single forward pass on each device.
    """

    eval_subset_num_batches: int = -1
    """
    The number of batches to use for downstream evaluation from each dataset.
    """

    eval_on_load: bool = False
    """
    When resuming from a checkpoint, run the evaluation loop right away.
    """

    device_train_grad_accum: Optional[int] = None  # calculated automatically
    """
    Don't set this manually. This will be set to ``device_train_batch_size // device_train_microbatch_size``.
    """

    max_grad_norm: Optional[float] = None
    """
    Clip gradient norms to this value if set.
    """

    max_grad_norm_ratio: Optional[float] = None
    """
    If set, gradient norms will be clipped to `max_grad_norm_ratio * exp_avg(norm(grad))`.
    This takes priority over `max_grad_norm` when set.
    """

    precision: Optional[str] = None
    """
    Precision to train with (e.g. "amp_bf16", "amp_fp16", or "fp32").
    """

    wandb: Optional[WandbConfig] = None
    """
    Weights & Biases configuration.
    """

    speed_monitor: SpeedMonitorConfig = field(default_factory=SpeedMonitorConfig)
    """
    Speed monitor configuration.
    """

    console_log_interval: int = 1
    """
    How often to log to the console.
    """

    compile: Optional[CompilerConfig] = None
    """
    Settings for compiling the model with ``torch.compile()``.
    """

    fsdp: FSDPConfig = field(default_factory=FSDPConfig)
    """
    Fully sharded data parallel settings.
    """

    softmax_auxiliary_loss: bool = False
    """
    If ``True``, we add the auxiliary loss function from PaLM that encourages the softmax
    normalizing term to be close to 0.
    """

    time_limit: Optional[float] = 60 * 60 * 47.5
    """
    The maximum amount of time to train for before saving a checkpoint and ending early.
    On LUMI we have 48 hours max per job, so we default to just under 48 hours to give us time
    to write out a final checkpoint.
    """

    early_stopping_factor: Optional[float] = None

    save_data_indices: bool = True
    """
    Save training data indices from each batch for each worker.
    """

    python_profiling: bool = False
    """
    Whether to run the Python profiler on batches 6, 7, and 8.
    """

    torch_profiling: bool = False
    """
    Whether to run the PyTorch profiler on batches 6, 7, and 8.
    """

    stop_at: Optional[int] = None
    """
    Stop at a specific step.
    """

    activation_checkpointing: Optional[ActivationCheckpointingStrategy] = None
    """
    The activation checkpointing strategy to use.
    """

    @property
    def autocast_precision(self) -> torch.dtype:
        if self.precision == "amp_bf16":
            return torch.bfloat16
        elif self.precision == "amp_fp16":
            return torch.float16
        elif self.precision == "fp32":
            return torch.float32
        else:
            raise ValueError(f"Unexpected precision type '{self.precision}'")

    @property
    def fsdp_precision(self) -> MixedPrecision:
        if self.fsdp.precision == FSDPPrecision.pure:
            return MixedPrecision(
                param_dtype=self.autocast_precision,
                reduce_dtype=self.autocast_precision,
                buffer_dtype=self.autocast_precision,
            )
        elif self.fsdp.precision == FSDPPrecision.mixed:
            return MixedPrecision(
                param_dtype=self.autocast_precision,
                reduce_dtype=torch.float32,
                buffer_dtype=self.autocast_precision,
            )
        else:
            raise NotImplementedError(f"{self.fsdp.precision}")<|MERGE_RESOLUTION|>--- conflicted
+++ resolved
@@ -430,15 +430,12 @@
     learning_rate: float = 1.0e-4
     weight_decay: float = 0.01
     betas: Tuple[float, float] = (0.9, 0.95)
-<<<<<<< HEAD
-=======
 
     no_decay_norm_and_bias: Optional[bool] = None
     """
     Deprecated. Use ``decay_norm_and_bias`` and ``decay_embeddings`` instead.
     """
 
->>>>>>> 6b1a77cb
     decay_norm_and_bias: bool = False
     decay_embeddings: bool = False
     metrics_log_interval: Optional[int] = None
