from __future__ import annotations

import logging
import math
import random
import shutil
import time
from collections import deque
from dataclasses import dataclass, field
from itertools import islice
from pathlib import Path
from typing import Any, Deque, Dict, List, Optional, TextIO, Tuple

import numpy as np
import torch
import torch.nn.functional as F
import wandb
from packaging import version
from torch.distributed.fsdp import FullStateDictConfig
from torch.distributed.fsdp import FullyShardedDataParallel as FSDP
from torch.distributed.fsdp import StateDictType
from torch.distributed.fsdp.api import (
    FullOptimStateDictConfig,
    ShardedOptimStateDictConfig,
    ShardedStateDictConfig,
)
from torch.utils.data import DataLoader
from torchmetrics import MeanMetric

from .aliases import PathOrStr
from .config import CheckpointType, SpeedMonitorConfig, TrainConfig
from .data import IterableDataset
from .eval import Evaluator
from .exceptions import OlmoConfigurationError
from .model import Olmo
from .optim import set_new_base_lr
from .util import (
    barrier,
    get_global_rank,
    get_world_size,
    move_to_device,
    peak_gpu_memory,
    resource_path,
    syncronize_flag,
    upload,
    wait_on,
)

__all__ = ["SpeedMonitor", "LRMonitor", "Trainer"]

log = logging.getLogger(__name__)


@dataclass
class SpeedMonitor:
    cfg: SpeedMonitorConfig
    start_times: Deque[float] = field(default_factory=lambda: deque([]))
    global_total_tokens: int = 0
    device_interval_tokens: Deque[int] = field(default_factory=lambda: deque([]))

    def batch_start(self, global_total_tokens: int, device_batch_num_tokens: int, record: bool = True) -> None:
        self.global_total_tokens = global_total_tokens
        if record:
            if len(self.start_times) >= self.cfg.window_size:
                self.start_times.popleft()
                self.device_interval_tokens.popleft()
            self.start_times.append(time.monotonic())
            self.device_interval_tokens.append(device_batch_num_tokens)

    def reset(self) -> None:
        self.start_times.clear()
        self.device_interval_tokens.clear()

    def check(self) -> Dict[str, float]:
        metrics: Dict[str, float] = {"throughput/total_tokens": self.global_total_tokens}
        if self.start_times:
            interval_seconds = time.monotonic() - self.start_times[0]
            interval_batches = len(self.start_times)
            interval_tokens = sum(self.device_interval_tokens)
            metrics["throughput/device/tokens_per_second"] = interval_tokens / interval_seconds
            metrics["throughput/device/batches_per_second"] = interval_batches / interval_seconds
        return metrics


@dataclass
class LRMonitor:
    optim: torch.optim.Optimizer

    def check(self) -> Dict[str, float]:
        lrs = [group["lr"] for group in self.optim.param_groups]
        return {f"optim/learning_rate_group{idx}": lr for idx, lr in enumerate(lrs)}


@dataclass
class Trainer:
    cfg: TrainConfig
    model: Olmo
    fsdp_model: FSDP
    optim: torch.optim.Optimizer
    scheduler: torch.optim.lr_scheduler.LRScheduler
    train_loader: DataLoader
    device: torch.device
    evaluators: List[Evaluator]
    ce_train_loss_metric: MeanMetric
    z_train_loss_metric: Optional[MeanMetric] = None
    global_step: int = 0
    global_data_step: int = 0
    """This is now redundant since adding 'global_train_examples_seen'."""
    global_train_examples_seen: int = 0
    """Tracks the global number of training examples seen for the purpose of restoring the dataset
    position on restarts."""
    global_train_tokens_seen: int = 0
    """Tracks the global total number of tokens trained on."""
    checkpoints: List[Path] = field(default_factory=list)
    unsharded_checkpoints: List[Path] = field(default_factory=list)
    min_train_loss: float = float("inf")
    indices_file: Optional[TextIO] = None

    def state_dict(self) -> Dict[str, Any]:
        state_dict = self.non_tensor_state_dict()
        state_dict["model"] = self.fsdp_model.state_dict()
        state_dict["optim"] = FSDP.optim_state_dict(self.fsdp_model, self.optim)
        return state_dict

    def non_tensor_state_dict(self) -> Dict[str, Any]:
        return {
            "scheduler": self.scheduler.state_dict(),
            "global_step": self.global_step,
            "global_data_step": self.global_data_step,
            "global_train_examples_seen": self.global_train_examples_seen,
            "global_train_tokens_seen": self.global_train_tokens_seen,
            "checkpoints": self.checkpoints,
            "unsharded_checkpoints": self.unsharded_checkpoints,
            "rng": {
                "python": random.getstate(),
                "numpy": np.random.get_state(),
                "torch": torch.random.get_rng_state(),
                "cuda": torch.cuda.get_rng_state(),
            },
        }

    def load_non_tensor_state_dict(self, state_dict: Dict[str, Any]) -> None:
        # Checkpoint paths.
        self.checkpoints = [
            path
            for path in state_dict["checkpoints"]
            if path.is_dir() and path.resolve().parent == Path(self.cfg.save_folder).resolve()
        ]
        self.unsharded_checkpoints = [
            path
            for path in state_dict["unsharded_checkpoints"]
            if path.is_dir() and path.resolve().parent == Path(self.cfg.save_folder).resolve()
        ]

        # Learning rate scheduler.
        self.scheduler.load_state_dict(state_dict["scheduler"])

        # Dataset / dataloader position.
        self.global_step = state_dict["global_step"]
        self.global_data_step = state_dict["global_data_step"]
        self.global_train_examples_seen = state_dict.get(  # newer addition
            "global_train_examples_seen", self.global_data_step * self.cfg.global_train_batch_size
        )
        self.global_train_tokens_seen = state_dict.get(  # newer addition
            "global_train_tokens_seen",
            self.global_data_step * self.cfg.global_train_batch_size * self.cfg.model.max_sequence_length,
        )
        if not self.cfg.restore_dataloader:
            self.global_data_step = 0
            self.global_train_examples_seen = 0
            self.global_train_tokens_seen = 0
        elif self.cfg.fast_forward_batches:
            self.global_data_step += self.cfg.fast_forward_batches
            # Technically we don't "see" these batches that we fast-forward through, but we use
            # this variable to update the position of the dataset so we need to include them here.
            self.global_train_examples_seen += self.cfg.fast_forward_batches * self.cfg.global_train_batch_size
            # NOTE: on the other hand we don't add anything to 'self.global_train_tokens_seen' here because
            # that variable is meant to track the actual number of tokens trained on.

        if self.global_data_step > 0:
            if self.global_data_step > self.global_step:
                log.info(
                    f"Fast-forwarding data loader to step {self.global_step:,d}+{self.global_data_step-self.global_step:,d} "
                    f"({self.global_train_examples_seen:,d} examples)"
                )
            else:
                log.info(
                    f"Fast-forwarding data loader to step {self.global_data_step:,d} "
                    f"({self.global_train_examples_seen:,d} examples)"
                )
            assert isinstance(self.train_loader.dataset, IterableDataset)
            self.train_loader.dataset.start_index = self.global_train_examples_seen

        if not self.cfg.restore_base_learning_rate:
            # Reset base learning rate to the value in the config, not the checkpoint.
            set_new_base_lr(self.optim, self.scheduler, self.cfg.optimizer.learning_rate)

        # RNG states.
        if "rng" in state_dict:
            rng_state = state_dict["rng"]
            self.restore_rng_state(rng_state)

    def restore_rng_state(self, rng_state: Dict[str, Any]) -> None:
        random.setstate(rng_state["python"])
        np.random.set_state(rng_state["numpy"])
        torch.set_rng_state(rng_state["torch"])
        torch.cuda.set_rng_state(rng_state["cuda"])

    def save_sharded_checkpoint(self) -> Path:
        checkpoint_dir = Path(self.cfg.save_folder) / f"step{self.global_step}"
        checkpoint_dir_tmp = Path(self.cfg.save_folder) / f"step{self.global_step}-tmp"

        try:
            next(checkpoint_dir.glob("*"))
            if self.cfg.save_overwrite:
                if get_global_rank() == 0:
                    shutil.rmtree(checkpoint_dir)
            else:
                raise OlmoConfigurationError(
                    f"Checkpoint for step {self.global_step} already exists, use --save-overwrite to overwrite it"
                )
        except StopIteration:
            pass

        if get_global_rank() == 0:
            checkpoint_dir_tmp.mkdir(parents=True, exist_ok=True)

        self.checkpoints.append(checkpoint_dir)
        barrier()

        # Flush data indices file.
        if self.indices_file is not None:
            self.indices_file.flush()

        # Write the checkpoint.
        with FSDP.state_dict_type(
            self.fsdp_model,
            state_dict_type=StateDictType.SHARDED_STATE_DICT,
            state_dict_config=ShardedStateDictConfig(offload_to_cpu=True),
            optim_state_dict_config=ShardedOptimStateDictConfig(offload_to_cpu=True),
        ):
            # NOTE: Alternatively we could use the checkpointing method in this test
            # https://github.com/pytorch/pytorch/blob/main/test/distributed/checkpoint/test_fsdp_optim_state.py
            # but we've had issues with that on AMD GPUs. See
            # https://github.com/pytorch/pytorch/issues/100041
            #  checkpoint.save_state_dict(self.state_dict(), checkpoint.FileSystemWriter(checkpoint_dir))
            torch.save(self.state_dict(), checkpoint_dir_tmp / f"rank{get_global_rank()}.pt")
            # Save config too.
            if get_global_rank() == 0:
                self.cfg.save(checkpoint_dir_tmp / "config.yaml")
            barrier()

        if get_global_rank() == 0:
            # Replace temp directory with target checkpoint directory.
            checkpoint_dir_tmp.replace(checkpoint_dir)

            # Link to 'latest'.
            latest_path = Path(self.cfg.save_folder) / "latest"
            latest_path.unlink(missing_ok=True)
            latest_path.symlink_to(checkpoint_dir.name, target_is_directory=True)

        # In the cases where we're using a shared NFS drive between ranks to save checkpoints,
        # replacing the temp directory with the final directory from rank 0 might not be immediately
        # realized in the file systems of the other ranks.
        # So we wait here across all ranks until that final checkpoint directory is visible.
        wait_on(lambda: checkpoint_dir.exists(), "Waiting for checkpoint directory", timeout=10.0)

        # Remove old checkpoints.
        if self.cfg.save_num_checkpoints_to_keep > 0:
            while len(self.checkpoints) > self.cfg.save_num_checkpoints_to_keep:
                self.remove_sharded_checkpoint(0)

        barrier()

        # Upload checkpoint to bucket.
        if self.cfg.remote_save_folder is not None:
            files_to_upload = [f"rank{get_global_rank()}.pt"]
            if get_global_rank() == 0:
                files_to_upload.append("config.yaml")
            for fname in files_to_upload:
                source = checkpoint_dir / fname
                target = f"{self.cfg.remote_save_folder}/{checkpoint_dir.name}/{fname}"
                log.info(f"Uploading {source} to {target}...")
                upload(source, target, save_overwrite=self.cfg.save_overwrite)
            barrier()

        return checkpoint_dir

    def remove_sharded_checkpoint(self, idx: int = 0):
        oldest_checkpoint = self.checkpoints.pop(idx)
        barrier()
        if get_global_rank() == 0 and oldest_checkpoint.is_dir():
            shutil.rmtree(oldest_checkpoint, ignore_errors=True)
            latest_path = Path(self.cfg.save_folder) / "latest"
            if latest_path.resolve() == oldest_checkpoint.resolve():
                latest_path.unlink()
        barrier()

    def restore_sharded_checkpoint(self, load_path: PathOrStr):
        # Zero-gradients to avoid gathering them.
        self.optim.zero_grad(set_to_none=True)

        with FSDP.state_dict_type(
            self.fsdp_model,
            state_dict_type=StateDictType.SHARDED_STATE_DICT,
            state_dict_config=ShardedStateDictConfig(offload_to_cpu=True),
            optim_state_dict_config=ShardedOptimStateDictConfig(offload_to_cpu=True),
        ):
            # NOTE: Alternatively we could use the checkpointing method in this test
            # https://github.com/pytorch/pytorch/blob/main/test/distributed/checkpoint/test_fsdp_optim_state.py
            # but we've had issues with that on AMD GPUs. See
            # https://github.com/pytorch/pytorch/issues/100041
            # But basically it would look like this.
            # Load the serialized state dict in place.
            #  state_dict = self.state_dict()
            #  del state_dict["optim"]  # Can't load optimizer together with the model
            #  checkpoint.load_state_dict(state_dict, checkpoint.FileSystemReader(load_path))
            #  self.fsdp_model.load_state_dict(state_dict["model"])
            # Load other state...
            # Load optim state.
            #  optim_state = load_sharded_optimizer_state_dict(
            #      model_state_dict=state_dict["model"],
            #      optimizer_key="optim",
            #      storage_reader=checkpoint.FileSystemReader(load_path),
            #  )
            #  flattened_osd = FSDP.optim_state_dict_to_load(optim_state["optim"], self.fsdp_model, self.optim)
            #  self.optim.load_state_dict(flattened_osd)

            # Deserialize state dictionary.
<<<<<<< HEAD
            state_dict = torch.load(resource_path(load_path, f"rank{get_global_rank()}.pt"))
            # We'll restore RNG state last to make sure we don't alter it through loading the state dict.
            rng_state = state_dict.pop("rng")

            # Load non-tensor state.
            self.load_non_tensor_state_dict(state_dict)
=======
            state_dict = torch.load(load_path / f"rank{get_global_rank()}.pt")
>>>>>>> 5a11cd15

            # Load model and optimizer state.
            log.info("Loading model state...")
            self.fsdp_model.load_state_dict(state_dict["model"])
            log.info("Loading optimizer state...")
            # NOTE: careful, the order of these arguments has changed since the 2.0 release.
            if version.parse(torch.__version__) < version.parse("2.1.0"):
                #  flattened_osd = FSDP.optim_state_dict_to_load(optim_state["optim"], self.fsdp_model, self.optim)  # type: ignore
                flattened_osd = FSDP.optim_state_dict_to_load(state_dict["optim"], self.fsdp_model, self.optim)  # type: ignore
            else:
                #  flattened_osd = FSDP.optim_state_dict_to_load(self.fsdp_model, self.optim, optim_state["optim"])  # type: ignore
                flattened_osd = FSDP.optim_state_dict_to_load(self.fsdp_model, self.optim, state_dict["optim"])  # type: ignore
            self.optim.load_state_dict(flattened_osd)

            # Load non-tensor state.
            self.load_non_tensor_state_dict(state_dict)

            del state_dict, flattened_osd

        barrier()

    def save_unsharded_checkpoint(self) -> Path:
        # Zero-gradients to avoid gathering them.
        self.optim.zero_grad(set_to_none=True)

        checkpoint_dir = Path(self.cfg.save_folder) / f"step{self.global_step}-unsharded"
        checkpoint_dir_tmp = Path(self.cfg.save_folder) / f"step{self.global_step}-unsharded-tmp"

        try:
            next(checkpoint_dir.glob("*"))
            if self.cfg.save_overwrite:
                if get_global_rank() == 0:
                    shutil.rmtree(checkpoint_dir)
            else:
                raise OlmoConfigurationError(
                    f"Unsharded checkpoint for step {self.global_step} already exists, use --save-overwrite to overwrite it"
                )
        except StopIteration:
            pass

        if get_global_rank() == 0:
            checkpoint_dir_tmp.mkdir(parents=True, exist_ok=True)

        self.unsharded_checkpoints.append(checkpoint_dir)
        barrier()

        # Flush data indices file.
        if self.indices_file is not None:
            self.indices_file.flush()

        # Write the checkpoint.
        with FSDP.state_dict_type(
            self.fsdp_model,
            state_dict_type=StateDictType.FULL_STATE_DICT,
            state_dict_config=FullStateDictConfig(rank0_only=True, offload_to_cpu=True),
            optim_state_dict_config=FullOptimStateDictConfig(rank0_only=True, offload_to_cpu=True),
        ):
            # We'll write the model and optimizer state dicts individually to reduce (CPU) memory consumption.
            # First the model state.
            model_state_dict = self.fsdp_model.state_dict()
            if get_global_rank() == 0:
                torch.save(model_state_dict, checkpoint_dir_tmp / "model.pt")
            del model_state_dict

            # Then the optimizer state.
            optim_state_dict = FSDP.optim_state_dict(self.fsdp_model, self.optim)
            if get_global_rank() == 0:
                torch.save(optim_state_dict, checkpoint_dir_tmp / "optim.pt")
            del optim_state_dict

            # Then everything else.
            other_state_dict = self.non_tensor_state_dict()
            if get_global_rank() == 0:
                torch.save(other_state_dict, checkpoint_dir_tmp / "other.pt")
                self.cfg.save(checkpoint_dir_tmp / "config.yaml")
            barrier()

        if get_global_rank() == 0:
            # Replace temp directory with target checkpoint directory.
            checkpoint_dir_tmp.replace(checkpoint_dir)

            # Link to 'latest'.
            latest_path = Path(self.cfg.save_folder) / "latest-unsharded"
            latest_path.unlink(missing_ok=True)
            latest_path.symlink_to(checkpoint_dir.name, target_is_directory=True)

        # In the cases where we're using a shared NFS drive between ranks to save checkpoints,
        # replacing the temp directory with the final directory from rank 0 might not be immediately
        # realized in the file systems of the other ranks.
        # So we wait here across all ranks until that final checkpoint directory is visible.
        wait_on(lambda: checkpoint_dir.exists(), "Waiting for checkpoint directory", timeout=10.0)

        # Remove old checkpoints.
        if self.cfg.save_num_unsharded_checkpoints_to_keep > 0:
            while len(self.unsharded_checkpoints) > self.cfg.save_num_unsharded_checkpoints_to_keep:
                self.remove_unsharded_checkpoint(0)

        barrier()

        # Upload checkpoint to bucket.
        if self.cfg.remote_save_folder is not None:
            if get_global_rank() == 0:
                for fname in ["config.yaml", "model.pt", "optim.pt", "other.pt"]:
                    source = checkpoint_dir / fname
                    target = f"{self.cfg.remote_save_folder}/{checkpoint_dir.name}/{fname}"
                    log.info(f"Uploading {source} to {target}...")
                    upload(source, target, save_overwrite=self.cfg.save_overwrite)
            barrier()

        return checkpoint_dir

    def remove_unsharded_checkpoint(self, idx: int = 0):
        barrier()
        oldest_checkpoint = self.unsharded_checkpoints.pop(idx)
        if get_global_rank() == 0 and oldest_checkpoint.is_dir():
            shutil.rmtree(oldest_checkpoint, ignore_errors=True)
            latest_path = Path(self.cfg.save_folder) / "latest-unsharded"
            if latest_path.resolve() == oldest_checkpoint.resolve():
                latest_path.unlink()
        barrier()

    def restore_unsharded_checkpoint(self, load_path: PathOrStr):
        # Zero-gradients to avoid gathering them.
        self.optim.zero_grad(set_to_none=True)

        with FSDP.state_dict_type(
            self.fsdp_model,
            state_dict_type=StateDictType.FULL_STATE_DICT,
            state_dict_config=FullStateDictConfig(rank0_only=True, offload_to_cpu=True),
            optim_state_dict_config=FullOptimStateDictConfig(rank0_only=True, offload_to_cpu=True),
        ):
            # Load model state.
            log.info("Loading model state...")
            self.fsdp_model.load_state_dict(torch.load(resource_path(load_path, "model.pt")))

            # Load optimizer state.
            log.info("Loading optimizer state...")
            optim_state_dict = torch.load(resource_path(load_path, "optim.pt"))
            # NOTE: careful, the order of these arguments has changed since the 2.0 release.
            if version.parse(torch.__version__) < version.parse("2.1.0"):
                #  flattened_osd = FSDP.optim_state_dict_to_load(optim_state["optim"], self.fsdp_model, self.optim)  # type: ignore
                flattened_osd = FSDP.optim_state_dict_to_load(optim_state_dict, self.fsdp_model, self.optim)  # type: ignore
            else:
                #  flattened_osd = FSDP.optim_state_dict_to_load(self.fsdp_model, self.optim, optim_state["optim"])  # type: ignore
                flattened_osd = FSDP.optim_state_dict_to_load(self.fsdp_model, self.optim, optim_state_dict)  # type: ignore
            del optim_state_dict
            self.optim.load_state_dict(flattened_osd)
            del flattened_osd

            # Load other state.
            other_state_dict = torch.load(resource_path(load_path, "other.pt"))
            self.load_non_tensor_state_dict(other_state_dict)

        barrier()

    def save_checkpoint(self, checkpoint_type: CheckpointType = CheckpointType.sharded) -> Path:
        if checkpoint_type == CheckpointType.sharded:
            return self.save_sharded_checkpoint()
        elif checkpoint_type == CheckpointType.unsharded:
            return self.save_unsharded_checkpoint()
        else:
            raise NotImplementedError(checkpoint_type)

    def restore_checkpoint(self, load_path: PathOrStr, checkpoint_type: Optional[CheckpointType] = None):
        if checkpoint_type == CheckpointType.unsharded or (
            checkpoint_type is None and str(load_path).endswith("-unsharded")
        ):
            self.restore_unsharded_checkpoint(load_path)
        elif checkpoint_type == CheckpointType.sharded or checkpoint_type is None:
            self.restore_sharded_checkpoint(load_path)
        elif checkpoint_type is not None:
            raise NotImplementedError(checkpoint_type)

    def remove_checkpoint(self, idx: int = 0, checkpoint_type: CheckpointType = CheckpointType.sharded):
        if checkpoint_type == CheckpointType.sharded:
            self.remove_sharded_checkpoint(idx=idx)
        elif checkpoint_type == CheckpointType.unsharded:
            self.remove_unsharded_checkpoint(idx=idx)
        else:
            raise NotImplementedError(checkpoint_type)

    def get_labels(self, batch: Dict[str, Any]) -> torch.Tensor:
        # Labels are just input IDs shifted to the left (first item is ignored).
        labels, attention_mask = batch["input_ids"], batch.get("attention_mask")
        if attention_mask is not None:
            labels = labels.masked_fill(attention_mask == 0.0, -100)
        return labels[..., 1:].contiguous()

    def model_forward(
        self, batch: Dict[str, Any], loss_reduction: str = "mean"
    ) -> Tuple[torch.Tensor, torch.Tensor]:
        # shape: (batch_size, seq_len, vocab_size)
        logits = self.fsdp_model(
            input_ids=batch["input_ids"],
            attention_mask=batch.get("attention_mask"),
            attention_bias=batch.get("attention_bias"),
        ).logits
        logits_for_loss = logits[..., :-1, :].contiguous()
        # shape: (batch_size * seq_len, vocab_size)
        logits_for_loss = logits_for_loss.view(-1, logits_for_loss.size(-1))
        # shape: (batch_size, seq_len)
        labels = self.get_labels(batch)
        # shape: (batch_size * seq_len,)
        labels = labels.view(-1)
        ce_loss = F.cross_entropy(logits_for_loss, labels, ignore_index=-100, reduction=loss_reduction)
        if loss_reduction == "none":
            # Reshape (batch_size * seq_len,) -> (batch_size, seq_len)
            ce_loss = ce_loss.view(batch["input_ids"].shape[0], -1)
        return ce_loss, logits

    def train_batch(self, batch: Dict[str, Any]) -> Tuple[torch.Tensor, Optional[torch.Tensor]]:
        # Split into micro-batches.
        micro_batches = self.split_batch(batch)

        # In case this helps with memory utilization.
        del batch

        ce_batch_loss = torch.tensor(0.0, device=self.device)
        z_batch_loss = None if not self.cfg.softmax_auxiliary_loss else torch.tensor(0.0, device=self.device)
        for micro_batch in micro_batches:
            with torch.autocast("cuda", enabled=True, dtype=self.cfg.autocast_precision):
                # Run forward pass.
                ce_loss, logits = self.model_forward(micro_batch)
                ce_loss = ce_loss / len(micro_batches)

                # In case this helps with memory utilization.
                del micro_batch

                # Update overall CE batch loss.
                ce_batch_loss += ce_loss.detach()

                # Get loss to optimize for.
                if self.cfg.softmax_auxiliary_loss:
                    z_squared = logits.logsumexp(-1).pow(2).mean()
                    z_loss = 1e-4 * z_squared / len(micro_batches)
                    loss = ce_loss + z_loss

                    # Update overall Z batch loss.
                    z_batch_loss += z_loss.detach()
                else:
                    loss = ce_loss

                del logits

            # Check for nan.
            if torch.isnan(loss):
                raise ValueError("nan loss encountered")

            # Run backward pass.
            loss.backward()

        return ce_batch_loss, z_batch_loss

    def train_step(self, batch: Dict[str, Any]) -> Dict[str, float]:
        # Write data-indices to file.
        if self.indices_file is not None and "index" in batch:
            indices = "\t".join(str(int(i)) for i in batch["index"])
            self.indices_file.write(f"{self.global_step}\t{indices}\n")

        # Zero-gradients.
        self.optim.zero_grad(set_to_none=True)

        # Reset metrics.
        self.ce_train_loss_metric.reset()
        if self.z_train_loss_metric is not None:
            self.z_train_loss_metric.reset()

        # Move tensors to the right device.
        batch = move_to_device(batch, self.device)

        # Run forward-backward pass.
        ce_batch_loss, z_batch_loss = self.train_batch(batch)

        # Clip gradient norms.
        grad_norm: Optional[float] = None
        if self.cfg.max_grad_norm is not None:
            grad_norm = self.fsdp_model.clip_grad_norm_(self.cfg.max_grad_norm).item()

        # Optimizer step.
        self.optim.step()
        self.scheduler.step()

        # Reduce loss metrics across ranks.
        self.ce_train_loss_metric.update(ce_batch_loss)
        ce_batch_loss = self.ce_train_loss_metric.compute()
        metrics = {
            "train/CrossEntropyLoss": ce_batch_loss.item(),
            "train/Perplexity": torch.exp(ce_batch_loss).item(),
        }
        if z_batch_loss is not None and self.z_train_loss_metric is not None:
            self.z_train_loss_metric.update(z_batch_loss)
            z_batch_loss = self.z_train_loss_metric.compute()
            metrics["train/ZLoss"] = z_batch_loss.item()

        if grad_norm is not None:
            metrics["optim/grad_norm"] = grad_norm

        # Update min train loss and see if we should stop early.
        self.min_train_loss = min(self.min_train_loss, ce_batch_loss.item())  # type: ignore
        if (
            self.cfg.early_stopping_factor is not None
            and self.global_step > self.cfg.scheduler.t_warmup
            and ce_batch_loss.item() > self.cfg.early_stopping_factor * self.min_train_loss
        ):
            raise ValueError("Stopping early because train loss has increased substantially")

        return metrics

    def eval_batch(self, batch: Dict[str, Any]) -> Tuple[torch.Tensor, torch.Tensor]:
        with torch.autocast("cuda", enabled=True, dtype=self.cfg.autocast_precision):
            ce_loss, logits = self.model_forward(batch, loss_reduction="none")
        return ce_loss.mean(dim=-1), logits

    def eval_step(self, batch: Dict[str, Any], evaluator: Evaluator) -> None:
        # Move tensors to the right device.
        batch = move_to_device(batch, self.device)

        # Run forward pass.
        with torch.no_grad():  # NOTE: 'torch.inference_mode()' doesn't work with 'torch.compile()'.
            ce_loss, logits = self.eval_batch(batch)

        # Update metrics.
        evaluator.update_metrics(
            batch, ce_loss, logits
        )  # batch includes all keys that the downstream evaluation needs

        barrier()

    def split_batch(self, batch: Dict[str, Any]) -> List[Dict[str, Any]]:
        microbatch_size = self.cfg.device_train_microbatch_size
        batch_size = batch["input_ids"].shape[0]
        if batch_size <= microbatch_size:
            return [batch]
        else:
            micro_batches = {}
            for key, value in batch.items():
                if isinstance(value, torch.Tensor):
                    micro_batches[key] = value.split(microbatch_size, dim=0)
                elif isinstance(value, list):
                    micro_batches[key] = [
                        value[microbatch_size * i : microbatch_size * i + microbatch_size]
                        for i in range(math.ceil(batch_size / microbatch_size))
                    ]
                else:
                    raise ValueError(f"unexpected item in batch: '{key}={value}'")
            return [
                {key: value[i] for key, value in micro_batches.items()}  # type: ignore
                for i in range(len(micro_batches["input_ids"]))
            ]

    def system_metrics(self) -> Dict[str, float]:
        metrics = {}
        peak_gpu_mb = peak_gpu_memory()
        if peak_gpu_mb is not None:
            metrics["System/Peak GPU Memory (MB)"] = peak_gpu_mb
        return metrics

    def log_metrics_to_console(self, prefix: str, metrics: Dict[str, float]):
        def format_float(value: float) -> str:
            if value < 0.0001:
                return str(value)  # scientific notation
            elif value > 1000:
                return f"{int(value):,d}"
            elif value > 100:
                return f"{value:.1f}"
            elif value > 10:
                return f"{value:.2f}"
            elif value > 1:
                return f"{value:.3f}"
            else:
                return f"{value:.4f}"

        log.info(
            f"{prefix}\n" + "\n".join([f"    {name}={format_float(value)}" for name, value in metrics.items()])
        )

    def should_log_this_step(self) -> bool:
        if self.global_step % self.cfg.console_log_interval == 0:
            return True
        elif self.cfg.wandb is not None and self.global_step % self.cfg.wandb.log_interval == 0:
            return True
        else:
            return False

    def eval(self) -> Dict[str, Any]:
        # Zero gradients and set model to 'eval' mode.
        self.optim.zero_grad(set_to_none=True)
        self.fsdp_model.eval()

        eval_metrics = {}
        for evaluator in self.evaluators:
            log.info(f"Running evaluation for '{evaluator.label}'...")

            # Reset metrics.
            evaluator.reset_metrics()

            # Initialize data loader iterator.
            eval_batches = iter(evaluator.eval_loader)

            # Adjust how many batches to evaluate on.
            num_eval_batches = (
                evaluator.subset_num_batches
                if evaluator.subset_num_batches is not None
                else self.cfg.eval_subset_num_batches
            )
            if num_eval_batches > 0:
                num_eval_batches = min(num_eval_batches, len(evaluator.eval_loader))
                eval_batches = islice(eval_batches, num_eval_batches)

            # Run model over batches.
            for eval_step, eval_batch in enumerate(eval_batches):
                self.eval_step(eval_batch, evaluator)

                # Log to console.
                if eval_step + 1 == num_eval_batches or (eval_step + 1) % self.cfg.console_log_interval == 0:
                    log.info(f"[eval_step={eval_step + 1}/{num_eval_batches}]")

            # Get final metrics.
            metrics = evaluator.compute_metrics()
            eval_metrics.update(metrics)
            self.log_metrics_to_console(f"{evaluator.label}", metrics)

            del eval_batches

        return eval_metrics

    def fit(self):
        start_time = time.time()

        if self.cfg.load_path is not None and self.global_step > 0 and self.cfg.eval_on_load:
            eval_metrics = self.eval()
            if wandb.run is not None:
                wandb.log(eval_metrics, step=self.global_step)

        # Set model to 'train' mode.
        self.fsdp_model.train()

        # Initialize monitors.
        assert self.cfg.device_train_batch_size is not None
        speed_monitor = SpeedMonitor(self.cfg.speed_monitor)
        lr_monitor = LRMonitor(self.optim)

        # Log system metrics at the start of training.
        sys_metrics = self.system_metrics()
        if sys_metrics:
            self.log_metrics_to_console("Pre-train system metrics", sys_metrics)
            if wandb.run is not None:
                wandb.log(sys_metrics, step=0)

        # Train.
        first_batch: bool = True
        for batch in self.train_loader:
            # Bookkeeping.
            # NOTE: To track the global batch size / number of tokens per batch we make the assumption that all
            # batches see the same number of tokens, which should be the case for language model pre-training
            # (at least when drop_last=True).
            # Alternatively we'd have to use a distributed all reduce over seq_len here, but I don't want that overhead.
            # So for now I'm putting these assertions here so if the assumption is violated it will fail loudly.
            batch_size, seq_len = batch["input_ids"].shape
            assert seq_len == self.cfg.model.max_sequence_length
            assert batch_size == self.cfg.device_train_batch_size
            global_batch_size = batch_size * get_world_size()  # assumes batch size equal across ranks
            self.global_step += 1
            self.global_data_step += 1
            self.global_train_examples_seen += global_batch_size
            self.global_train_tokens_seen += global_batch_size * seq_len
            speed_monitor.batch_start(
                self.global_train_tokens_seen,
                batch_size * seq_len,  # num tokens in batch for this device
                # We start monitoring speed after the first batch since the first
                # batch might be an outlier due to compiling and other initialization overhead.
                record=not first_batch,
            )

            # Run train step on batch.
            metrics = self.train_step(batch)

            # Maybe collect other metrics.
            if self.should_log_this_step():
                # Speed metrics.
                metrics.update(speed_monitor.check())
                # System metrics.
                metrics.update(self.system_metrics())
                # Learning rate metrics.
                metrics.update(lr_monitor.check())

            # Log metrics to console.
            if self.global_step % self.cfg.console_log_interval == 0:
                self.log_metrics_to_console(f"[step={self.global_step}/{self.cfg.max_duration}]", metrics)

            # Log metrics to W&B.
            if (
                wandb.run is not None
                and self.cfg.wandb is not None
                and self.global_step % self.cfg.wandb.log_interval == 0
            ):
                wandb.log(metrics, step=self.global_step)

            # Maybe save sharded checkpoint.
            if self.global_step % self.cfg.save_interval == 0 and self.cfg.save_num_checkpoints_to_keep != 0:
                log.info("Saving checkpoint...")
                checkpoint_path = self.save_sharded_checkpoint()
                log.info(f"Checkpoint saved to {checkpoint_path}")

                # Reset speed monitor so that we don't count the time taken to save checkpoints.
                speed_monitor.reset()

            time_limit_reached = syncronize_flag(
                self.cfg.time_limit is not None and time.time() - start_time >= self.cfg.time_limit, self.device
            )

            # Maybe save unsharded checkpoint.
            if (
                self.cfg.save_interval_unsharded is not None
                and self.global_step % self.cfg.save_interval_unsharded == 0
                and self.cfg.save_num_unsharded_checkpoints_to_keep != 0
                and not time_limit_reached  # we save an unsharded checkpoint below
            ):
                log.info("Saving unsharded checkpoint...")
                checkpoint_path = self.save_unsharded_checkpoint()
                log.info(f"Unsharded checkpoint saved to {checkpoint_path}")

                # Reset speed monitor so that we don't count the time taken to save checkpoints.
                speed_monitor.reset()

            # Maybe run evaluations.
            if self.global_step % self.cfg.eval_interval == 0:
                eval_metrics = self.eval()

                # Log metrics to W&B.
                if wandb.run is not None:
                    wandb.log(eval_metrics, step=self.global_step)

                # Reset speed monitor so that we don't count the time taken to run evaluations.
                speed_monitor.reset()

                # Reset model to 'train' mode.
                self.fsdp_model.train()

            # End of batch.
            first_batch = False

            if time_limit_reached:
                log.info("Training time limit reached, ending early")
                break
        else:
            log.info("Training loop complete")

        # Save final unsharded model-only checkpoint.
        log.info("Saving final unsharded model checkpoint...")
        checkpoint_path = self.save_unsharded_checkpoint()
        log.info(f"Unsharded checkpoint saved to {checkpoint_path}")

    def close(self, exit_code: int = 0) -> None:
        if self.indices_file is not None:
            self.indices_file.flush()
            self.indices_file.close()
        if wandb.run is not None:
            wandb.finish(exit_code=exit_code)

    def __enter__(self) -> Trainer:
        return self

    def __exit__(self, exc_type, exc_val, exc_tb) -> None:
        del exc_val, exc_tb
        self.close(0 if exc_type is None else 1)<|MERGE_RESOLUTION|>--- conflicted
+++ resolved
@@ -327,16 +327,7 @@
             #  self.optim.load_state_dict(flattened_osd)
 
             # Deserialize state dictionary.
-<<<<<<< HEAD
             state_dict = torch.load(resource_path(load_path, f"rank{get_global_rank()}.pt"))
-            # We'll restore RNG state last to make sure we don't alter it through loading the state dict.
-            rng_state = state_dict.pop("rng")
-
-            # Load non-tensor state.
-            self.load_non_tensor_state_dict(state_dict)
-=======
-            state_dict = torch.load(load_path / f"rank{get_global_rank()}.pt")
->>>>>>> 5a11cd15
 
             # Load model and optimizer state.
             log.info("Loading model state...")
