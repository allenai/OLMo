--- conflicted
+++ resolved
@@ -42,13 +42,8 @@
     get_world_size,
     move_to_device,
     peak_gpu_memory,
-<<<<<<< HEAD
-    syncronize_flag,
-    syncronize_value,
-    upload,
-=======
     synchronize_flag,
->>>>>>> ac1aee12
+    synchronize_value,
 )
 from .util import upload
 
@@ -754,7 +749,7 @@
 
         run_canceled = synchronize_flag(should_cancel, self.device)
         if run_canceled and cancel_reason is not None:
-            extra_steps = syncronize_value(extra_steps, self.device)
+            extra_steps = synchronize_value(extra_steps, self.device)
             if extra_steps > 0:
                 log.warning(f"Run canceled due to {cancel_reason}, stopping in {extra_steps} more steps...")
             else:
@@ -899,7 +894,6 @@
                 if stop_at is not None and self.global_step >= stop_at:
                     canceled = True
 
-<<<<<<< HEAD
                 # Maybe save sharded checkpoint.
                 if save_checkpoints and (
                     cancel_initiated
@@ -907,11 +901,6 @@
                         self.global_step % self.cfg.save_interval == 0
                         and self.cfg.save_num_checkpoints_to_keep != 0
                     )
-=======
-                # Maybe save sharded or ephemeral sharded checkpoint.
-                if canceled or (
-                    self.global_step % self.cfg.save_interval == 0 and self.cfg.save_num_checkpoints_to_keep != 0
->>>>>>> ac1aee12
                 ):
                     log.info("Saving checkpoint...")
                     checkpoint_path, _ = self.save_checkpoint(CheckpointType.sharded)
@@ -986,15 +975,8 @@
             else:
                 log.info("Training loop complete")
 
-<<<<<<< HEAD
-        # Save final unsharded model-only checkpoint.
-        if save_checkpoints and self.cfg.save_interval_unsharded is not None:
-            log.info("Saving final unsharded model checkpoint...")
-            checkpoint_path, _ = self.save_checkpoint(CheckpointType.unsharded)
-            log.info(f"Unsharded checkpoint saved to {checkpoint_path}")
-=======
         # Save final checkpoint.
-        if not canceled:
+        if save_checkpoints:
             if self.cfg.save_interval_unsharded is not None:
                 log.info("Saving final unsharded model checkpoint...")
                 checkpoint_path, _ = self.save_checkpoint(CheckpointType.unsharded)
@@ -1003,7 +985,6 @@
                 log.info("Saving final checkpoint...")
                 checkpoint_path, _ = self.save_checkpoint(CheckpointType.sharded)
                 log.info(f"Checkpoint saved to {checkpoint_path}")
->>>>>>> ac1aee12
 
     def close(self, exit_code: int = 0) -> None:
         if self.indices_file is not None:
