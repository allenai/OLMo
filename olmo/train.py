--- conflicted
+++ resolved
@@ -815,15 +815,6 @@
             elif wandb.run is not None and (api_key := os.environ.get("WANDB_API_KEY")) is not None:
                 # Finally, check if someone canceled the run from W&B by adding the 'cancel' / 'canceled' tag..
                 # We won't see it in the run object. So we have to use the import/export API to check.
-<<<<<<< HEAD
-                api = wandb.Api(api_key=api_key)
-                run = api.run(wandb.run.path)
-                for tag in run.tags or []:
-                    if tag.lower() in {"cancel", "canceled", "cancelled"}:
-                        should_cancel = True
-                        cancel_reason = "Weights & Biases tag"
-                        break
-=======
                 from requests.exceptions import RequestException
 
                 try:
@@ -836,7 +827,6 @@
                             break
                 except RequestException:
                     pass
->>>>>>> a2b369aa
 
         run_canceled = syncronize_flag(should_cancel, self.device)
         if run_canceled and cancel_reason is not None:
