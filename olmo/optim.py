import logging
from abc import ABCMeta, abstractmethod
from dataclasses import dataclass, replace
from math import cos, pi, sqrt
from typing import Any, Dict, List, Optional, Tuple

import torch
import torch.distributed as dist
import torch.nn as nn
from torch.distributed.fsdp import FullyShardedDataParallel
from torch.distributed.fsdp import FullyShardedDataParallel as FSDP
from torch.optim.optimizer import Optimizer as OptimizerBase

from . import LayerNormBase
from .config import OptimizerType, SchedulerConfig, SchedulerType, TrainConfig
from .torch_util import get_default_device, is_distributed

__all__ = [
    "Optimizer",
    "LionW",
    "AdamW",
    "Scheduler",
    "CosWithWarmup",
    "LinearWithWarmup",
    "InvSqrtWithWarmup",
    "MaxScheduler",
    "ConstantScheduler",
    "BoltOnWarmupScheduler",
    "build_optimizer",
    "build_scheduler",
]


log = logging.getLogger(__name__)


class Optimizer(OptimizerBase):
    def __init__(self, *args, record_update_metrics: bool = False, **kwargs):
        super().__init__(*args, **kwargs)
        self._record_update_metrics = record_update_metrics
        self._collecting_metrics = False

    def _clean_param_name(self, name: str) -> str:
        return name.replace("_fsdp_wrapped_module.", "")

    @torch.no_grad()
    def clip_grads_and_collect_metrics(
        self,
        global_step: int,
        collect_param_metrics: bool = True,
        process_group: Optional[dist.ProcessGroup] = None,
        device: Optional[torch.device] = None,
    ) -> Dict[str, torch.Tensor]:
        """
        Clips gradients for every group that has the field `max_grad_norm`.
        At the same time collect metrics for each parameter and its gradient.
        """
        self._collecting_metrics = collect_param_metrics
        device = get_default_device() if device is None else device

        # NOTE (epwalsh): during distributed training we're making an assumption that the order of
        # the param groups and the params within each group are the same across all ranks.
        # This is justified since we initialize the parameter groups in every rank by iterating over
        # `module.parameters()` or `module.named_modules()` / `module.named_parameters()`, each of which
        # provides a consistent order.
        #  For each parameter (with a gradient) we'll collect:
        # - min, max, avg, norm of the param itself
        # - min, max, avg, norm of the param's gradient
        # - min, max, avg, norm of any additional per-parameter optimizer state metrics returned from
        #   `self.get_state_for_param()`.
        # Afterwards we'll reduce these all over all ranks.
        per_param_min_metrics: List[torch.Tensor] = []
        per_param_max_metrics: List[torch.Tensor] = []
        per_param_sum_metrics: List[torch.Tensor] = []
        per_param_norm_metrics: List[torch.Tensor] = []
        per_param_numel_metrics: List[torch.Tensor] = []

        per_param_min_metric_names: List[str] = []
        per_param_max_metric_names: List[str] = []
        per_param_avg_metric_names: List[str] = []
        per_param_norm_metric_names: List[str] = []

        dst_rank = 0
        if process_group is not None:
            dst_rank = dist.get_global_rank(process_group, 0)

        #######################################################################
        # part 1: collect metrics locally
        #######################################################################
        for group in self.param_groups:
            for name, p in zip(group["param_names"], group["params"]):
                name = self._clean_param_name(name)
                # Always need to collect the norm of gradients for clipping, even if we're not collecting
                # other metrics.
                tensors: List[Optional[torch.Tensor]] = [p.grad]
                prefixes: List[str] = [f"grad/{name}"]
                if collect_param_metrics:
                    state = self.get_state_for_param(p)
                    sorted_state_keys = sorted([k for k in state.keys()])
                    tensors.extend([p] + [state[key] for key in sorted_state_keys])
                    prefixes.extend([f"param/{name}"] + [f"{key}/{name}" for key in sorted_state_keys])
                assert len(tensors) == len(prefixes)

                # Get min, max, avg, and norm for all `tensors` associated with the parameter.
                for x, prefix in zip(tensors, prefixes):
                    # grad or state tensors could be none for params that have their shards completely on
                    # other ranks.
                    if x is not None and x.numel() > 0:
                        if collect_param_metrics:
                            x_abs = x.abs()
                            per_param_min_metrics.append(x_abs.min().unsqueeze(0).to(dtype=torch.float32))
                            per_param_max_metrics.append(x_abs.max().unsqueeze(0).to(dtype=torch.float32))
                            per_param_sum_metrics.append(x.sum().unsqueeze(0).to(dtype=torch.float32))
                            per_param_numel_metrics.append(
                                torch.tensor([x.numel()], device=device, dtype=torch.float32)
                            )
                        per_param_norm_metrics.append(
                            torch.linalg.vector_norm(x, 2.0, dtype=torch.float32).unsqueeze(0)
                        )
                    else:
                        if collect_param_metrics:
                            per_param_min_metrics.append(
                                torch.tensor([float("inf")], device=device, dtype=torch.float32)
                            )
                            per_param_max_metrics.append(torch.tensor([0.0], device=device, dtype=torch.float32))
                            per_param_sum_metrics.append(torch.tensor([0.0], device=device, dtype=torch.float32))
                            per_param_numel_metrics.append(torch.tensor([0.0], device=device, dtype=torch.float32))
                        per_param_norm_metrics.append(torch.tensor([0.0], device=device, dtype=torch.float32))
                    if collect_param_metrics:
                        per_param_min_metric_names.append(f"{prefix}.min")
                        per_param_max_metric_names.append(f"{prefix}.max")
                        per_param_avg_metric_names.append(f"{prefix}.avg")
                    per_param_norm_metric_names.append(f"{prefix}.norm")

        assert (
            len(per_param_min_metrics)
            == len(per_param_min_metric_names)
            == len(per_param_max_metrics)
            == len(per_param_max_metric_names)
            == len(per_param_sum_metrics)
            == len(per_param_numel_metrics)
            == len(per_param_avg_metric_names)
        )
        assert len(per_param_norm_metrics) == len(per_param_norm_metric_names)

        def is_grad_norm_metric(metric_name: str) -> bool:
            return metric_name.startswith("grad/") and metric_name.endswith(".norm")

        #######################################################################
        # part 2: reduce metrics over ranks
        #######################################################################
        param_group_sharded = False
        for group in self.param_groups:
            param_group_sharded = param_group_sharded or group.get("sharded", False)

        total_grad_norm: torch.Tensor
        per_param_avg_metrics: List[torch.Tensor] = []
        if is_distributed() and param_group_sharded:
            # Reduce metrics across all ranks. Note that we can use a `reduce` for most cases
            # instead of an `all_reduce`, but we need `all_reduce` for norms so that all ranks
            # get the right value for gradient norms so they can clip correctly.
            # Reduce mins.
            if per_param_min_metrics:
                all_mins = torch.cat(per_param_min_metrics).to(device)
                dist.reduce(all_mins, dst_rank, op=dist.ReduceOp.MIN, group=process_group)
                per_param_min_metrics = all_mins.split(1)
            # Reduce maxs.
            if per_param_max_metrics:
                all_maxs = torch.cat(per_param_max_metrics).to(device)
                dist.reduce(all_maxs, dst_rank, op=dist.ReduceOp.MAX, group=process_group)
                per_param_max_metrics = all_maxs.split(1)
            # Reduce sums or just norms.
            all_norms = torch.cat(per_param_norm_metrics).to(device) ** 2.0
            if per_param_sum_metrics and per_param_numel_metrics:
                all_sums = torch.cat(per_param_sum_metrics).to(device)
                all_numels = torch.cat(per_param_numel_metrics).to(device)
                all_sums_norms_numels = torch.cat(
                    [all_sums.unsqueeze(0), all_norms.unsqueeze(0), all_numels.unsqueeze(0)], dim=0
                )
                dist.all_reduce(all_sums_norms_numels, op=dist.ReduceOp.SUM, group=process_group)
                all_sums, all_norms, all_numels = all_sums_norms_numels.split(1)
                # Get averages.
                # NOTE: could get infs for non-rank0 processes but that's okay.
                per_param_avg_metrics = (all_sums / all_numels).squeeze(0).split(1)
            else:
                dist.all_reduce(all_norms, op=dist.ReduceOp.SUM, group=process_group)
            grad_norm_metric_mask = torch.tensor(
                [float(is_grad_norm_metric(n)) for n in per_param_norm_metric_names], device=all_norms.device
            )
            total_grad_norm = (all_norms * grad_norm_metric_mask).sum() ** 0.5
            per_param_norm_metrics = (all_norms ** (0.5)).squeeze(0).split(1)
        else:
            total_grad_norm = (
                torch.cat(
                    [
                        m
                        for m, n in zip(per_param_norm_metrics, per_param_norm_metric_names)
                        if is_grad_norm_metric(n)
                    ]
                )
                ** 2.0
            ).sum() ** 0.5
            per_param_avg_metrics = [x / n for x, n in zip(per_param_sum_metrics, per_param_numel_metrics)]

        assert len(per_param_avg_metrics) == len(per_param_avg_metric_names)

        # Collect all metrics into a single dict.
        all_metrics: Dict[str, torch.Tensor] = {}
        if collect_param_metrics:
            for metric_name, metric in zip(per_param_min_metric_names, per_param_min_metrics):
                all_metrics[metric_name] = metric.squeeze(0)
            for metric_name, metric in zip(per_param_max_metric_names, per_param_max_metrics):
                all_metrics[metric_name] = metric.squeeze(0)
            for metric_name, metric in zip(per_param_avg_metric_names, per_param_avg_metrics):
                all_metrics[metric_name] = metric.squeeze(0)

        for metric_name, metric in zip(per_param_norm_metric_names, per_param_norm_metrics):
            all_metrics[metric_name] = metric.squeeze(0)
        all_metrics["total_grad_norm"] = total_grad_norm

        #######################################################################
        # part 3: clip grads
        #######################################################################
        num_grads_clipped = 0
        num_eligible_grads = 0
        for group in self.param_groups:
            if (max_norm_ratio := group.get("max_grad_norm_ratio")) is not None:
                num_clipped = self._do_adaptive_clipping(
                    group, max_norm_ratio, global_step, all_metrics, collect_param_metrics=collect_param_metrics
                )
            elif (max_norm := group.get("max_grad_norm")) is not None:
                num_clipped = self._do_global_fixed_clipping(
                    group, max_norm, all_metrics, collect_param_metrics=collect_param_metrics
                )
            else:
                # No clipping needed.
                continue
            num_eligible_grads += len(group["params"])
            if num_clipped is not None:
                num_grads_clipped += num_clipped

        if collect_param_metrics:
            if num_eligible_grads > 0:
                clipping_rate = torch.tensor(num_grads_clipped / num_eligible_grads, device="cpu")
            else:
                clipping_rate = torch.tensor(0.0, device="cpu")
            all_metrics["clipping_rate"] = clipping_rate

        # total_grad_norm is computed at all steps, even when collect_param_metrics is set to False
        return all_metrics

    @torch.no_grad()
    def _do_adaptive_clipping(
        self,
        group: Dict[str, Any],
        max_norm_ratio: float,
        global_step: int,
        all_metrics: Dict[str, torch.Tensor],
        collect_param_metrics: bool = True,
        device: Optional[torch.device] = None,
    ) -> Optional[int]:
        """
        Do adaptive gradient clipping on a param group.

        If ``collect_param_metrics`` is ``True`` this will return the total number of gradients clipped.
        """
        device = get_default_device() if device is None else device
        num_grads_clipped = 0
        # We'll use the bigger of beta1 and beta2 to update the exponential average of the norm of
        # the gradient (a scalar), not to be confused with the exponential average of the gradient.
        # TODO (epwalsh): handle optimizers that don't have betas.
        beta1, beta2 = group["betas"]
        beta = max(beta1, beta2)
        for name, p in zip(group["param_names"], group["params"]):
            name = self._clean_param_name(name)
            grad_norm = all_metrics.get(f"grad/{name}.norm")
            if grad_norm is None:
                continue

            # Get or initialize the exponential average of grad norm.
            # TODO: The way we have it right now, every rank tracks the `grad_norm_exp_avg` of every parameter,
            # even parameters for which the corresponding local shard is empty. This has the potential to
            # cause some issues with the optimizer, as we ran into with https://github.com/allenai/LLM/pull/372.
            # So we should consider changing how we do this at some point so that we don't add any state
            # to parameters for which the local shard is empty. That would probably add extra distributed
            # communication, at least on steps where we have to log (i.e. when `collect_param_metrics=True`).
            state = self.state[p]
            grad_norm_exp_avg = state.get("grad_norm_exp_avg")
            if grad_norm_exp_avg is None:
                grad_norm_exp_avg = grad_norm.clone().to(device)
                # We don't want to add anything to `state` until `state` has been initialized, otherwise
                # this will crash some optimizers which rely on checking `len(state)`. The downside here
                # is that we won't start tracking `grad_norm_exp_avg` until the 2nd training step.
                if global_step > 1:
                    state["grad_norm_exp_avg"] = grad_norm_exp_avg

            max_allowed_norm = max_norm_ratio * grad_norm_exp_avg
            clip_coef = max_allowed_norm / (grad_norm + 1e-6)

            # Clip the gradients and update the exponential average.
            # Note that multiplying by the clamped coefficient is meaningless when it is
            # equal to 1, but it avoids the host-device sync that would result from `if clip_coef_clamped < 1`.
            clip_coef_clamped = torch.clamp(clip_coef, max=1.0)
            if p.grad is not None:
                # p.grad could be none for some ranks when using FSDP.
                p.grad.detach().mul_(clip_coef_clamped.to(p.grad.device, p.grad.dtype))

            # Update the exponential average of the norm of the gradient with the clipped norm of the gradient.
            grad_norm_exp_avg.lerp_((grad_norm * clip_coef_clamped).to(grad_norm_exp_avg.device), 1 - beta)
            # Alternative: update with the *unclipped* norm of the gradient.
            #  grad_norm_exp_avg.lerp_(grad_norm.to(grad_norm_exp_avg.device), 1 - beta)

            if collect_param_metrics:
                # Can't avoid host-device sync here.
                if clip_coef_clamped < 1.0:
                    num_grads_clipped += 1
                all_metrics[f"grad_norm_exp_avg/{name}"] = grad_norm_exp_avg
        return num_grads_clipped if collect_param_metrics else None

    @torch.no_grad()
    def _do_global_fixed_clipping(
        self,
        group: Dict[str, Any],
        max_norm: float,
        all_metrics: Dict[str, torch.Tensor],
        collect_param_metrics: bool = True,
        device: Optional[torch.device] = None,
    ) -> Optional[int]:
        """
        Do global fixed gradient clipping on a param group.

        If ``collect_param_metrics`` is ``True`` this will return the total number of gradients clipped.
        """
        device = get_default_device() if device is None else device
        total_grad_norm = all_metrics["total_grad_norm"]
        clip_coef = max_norm / (total_grad_norm.to(device) + 1e-6)
        clip_coef_clamped = torch.clamp(clip_coef, max=1.0)
        num_grads_clipped: Optional[int] = None
        if collect_param_metrics:
            # Can't avoid host-device sync here.
            if clip_coef_clamped < 1.0:
                num_grads_clipped = len(group["params"])
        for p in group["params"]:
            # Clip the gradients.
            # Note that multiplying by the clamped coefficient is meaningless when it is
            # equal to 1, but it avoids the host-device sync that would result from `if clip_coef_clamped < 1`.
            if p.grad is not None:
                # p.grad could be none for some ranks when using FSDP.
                p.grad.detach().mul_(clip_coef_clamped.to(p.grad.device, p.grad.dtype))
        return num_grads_clipped

    def get_post_step_metrics(
        self, module: nn.Module, process_group: Optional[dist.ProcessGroup] = None
    ) -> Dict[str, torch.Tensor]:
        del module, process_group
        return {}

    def get_state_for_param(self, param: nn.Parameter) -> Dict[str, Optional[torch.Tensor]]:
        del param
        return {}


class LionW(Optimizer):
    """
    Adapted from https://github.com/google/automl/blob/master/lion/lion_pytorch.py
    """

    def __init__(
        self,
        params,
        lr: float = 1e-4,
        betas: Tuple[float, float] = (0.9, 0.99),
        weight_decay: float = 0.0,
        record_update_metrics: bool = False,
<<<<<<< HEAD
        selective_updates: bool = False,
=======
>>>>>>> cbc7c25b
        device: Optional[torch.device] = None,
    ):
        assert lr > 0.0
        assert all([0.0 <= beta <= 1.0 for beta in betas])
        defaults = dict(lr=lr, betas=betas, weight_decay=weight_decay)
        super().__init__(params, defaults, record_update_metrics=record_update_metrics)
        for group in self.param_groups:
            group["initial_lr"] = group["lr"]
        self._selective_updates = selective_updates
        self._update_total_dot_prod: Optional[torch.Tensor] = None
        self._update_total_norm: Optional[torch.Tensor] = None
        self._signed_update_total_norm: Optional[torch.Tensor] = None
        self._record_update_cos_sim = record_update_metrics
        self._collecting_metrics = False
        self._device: Optional[torch.device] = device

    def get_post_step_metrics(
        self, module: nn.Module, process_group: Optional[dist.ProcessGroup] = None
    ) -> Dict[str, torch.Tensor]:
        assert isinstance(
            module, FSDP
        ), "`get_post_step_metrics` expects module to be FSDP and will not work with other `distributed_strategy`."

        update_total_dot_prod = self._update_total_dot_prod
        update_total_norm = self._update_total_norm
        signed_update_total_norm = self._signed_update_total_norm
        if update_total_dot_prod is None or update_total_norm is None or signed_update_total_norm is None:
            return {}

        self._update_total_dot_prod = None
        self._update_total_norm = None
        self._signed_update_total_norm = None

        if is_distributed() and isinstance(module, FullyShardedDataParallel):
            # Reduce total dot prod and norms across all ranks.
            update_total_norm = update_total_norm**2.0
            signed_update_total_norm = signed_update_total_norm**2.0
            # Reduce all together to avoid multiple communication calls.
            all_together = torch.stack([update_total_dot_prod, update_total_norm, signed_update_total_norm])
            # Only need the final result on rank0, since that's where we log from.
            dist.reduce(
                all_together,
                0 if process_group is None else dist.get_global_rank(process_group, 0),
                group=process_group,
            )
            update_total_dot_prod, update_total_norm, signed_update_total_norm = all_together
            update_total_norm = update_total_norm**0.5
            signed_update_total_norm = signed_update_total_norm**0.5

        update_cos_sim = update_total_dot_prod / torch.max(
            update_total_norm * signed_update_total_norm,
            torch.tensor(1e-8, device=get_default_device() if self._device is None else self._device),
        )
        return {"update_cos_sim": update_cos_sim}

    @torch.no_grad()
    def step(self, closure=None) -> None:
        if closure is not None:
            with torch.enable_grad():
                closure()

        update_total_dot_prod: Optional[torch.Tensor] = None
        update_norms: Optional[List[torch.Tensor]] = None
        signed_update_norms: Optional[List[torch.Tensor]] = None
<<<<<<< HEAD
        if self._collecting_metrics and self._record_update_cos_sim:
=======
        if self._collecting_metrics and self._record_update_metrics:
>>>>>>> cbc7c25b
            update_total_dot_prod = torch.tensor(0.0, dtype=torch.float32)
            update_norms = []
            signed_update_norms = []

        for group in self.param_groups:
            for p in group["params"]:
                grad = p.grad
                if grad is None:
                    continue

                state = self.state[p]

                # Perform step weight decay
                mask: Optional[torch.Tensor] = None
                if self._selective_updates:
                    mask = grad != 0
                    p.data.mul_(1 - mask * (group["lr"] * group["weight_decay"]))
                else:
                    p.data.mul_(1 - group["lr"] * group["weight_decay"])

                # State initialization
                if len(state) == 0:
                    # Exponential moving average of gradient values
                    state["exp_avg"] = torch.zeros_like(p)

                exp_avg = state["exp_avg"]
                beta1, beta2 = group["betas"]

                # Weight update
                update = exp_avg * beta1 + grad * (1 - beta1)
                if mask is not None:
                    update.mul_(mask)
                signed_update = torch.sign(update)
                p.add_(signed_update, alpha=-group["lr"])

                # Decay the momentum running average coefficient
                if mask is not None:
                    exp_avg.mul_(1 - mask * (1 - beta2)).add_(grad, alpha=1 - beta2)
                else:
                    exp_avg.mul_(beta2).add_(grad, alpha=1 - beta2)

                # Track dot product and norms of update vs signed update in order to calculate
                # their cosine similarity.
                if (
                    update_total_dot_prod is not None
                    and update_norms is not None
                    and signed_update_norms is not None
                ):
                    update_total_dot_prod = update_total_dot_prod.to(update.device)
                    update_total_dot_prod += torch.tensordot(update, signed_update, dims=len(update.shape))
                    update_norms.append(torch.linalg.vector_norm(update, 2.0, dtype=torch.float32))
                    signed_update_norms.append(torch.linalg.vector_norm(signed_update, 2.0, dtype=torch.float32))

        # Compute cosine similarity between update and signed update.
        if update_total_dot_prod is not None and update_norms is not None and signed_update_norms is not None:
            device = get_default_device() if self._device is None else self._device
            self._update_total_dot_prod = update_total_dot_prod.to(device)
            self._update_total_norm = torch.linalg.vector_norm(
                torch.stack(update_norms),
                2.0,
                dtype=torch.float32,
            ).to(device)
            self._signed_update_total_norm = torch.linalg.vector_norm(
                torch.stack(signed_update_norms),
                2.0,
                dtype=torch.float32,
            ).to(device)


class AdamW(torch.optim.AdamW, Optimizer):
<<<<<<< HEAD
    def __init__(self, *args, record_update_metrics: bool = False, selective_updates: bool = False, **kwargs):
        super().__init__(*args, **kwargs)
        self._record_step_size = record_update_metrics
        self._selective_updates = selective_updates
        self._step_size_param_names: Optional[List[str]] = None
        self._step_size_norms: Optional[List[torch.Tensor]] = None
        self._step_size_maxs: Optional[List[torch.Tensor]] = None
        self._collecting_metrics = False

    @torch.no_grad()
    def step(self, closure=None) -> None:
        if not (self._record_step_size and self._collecting_metrics) and not self._selective_updates:
=======
    def __init__(self, *args, record_update_metrics: bool = False, **kwargs):
        super().__init__(*args, **kwargs)

        # Need to set these here just like in our base `Optimizer` class since our `Optimizer.__init__`
        # won't be called.
        self._record_update_metrics = record_update_metrics
        self._collecting_metrics = False

        self._step_size_param_names: Optional[List[str]] = None
        self._step_size_norms: Optional[List[torch.Tensor]] = None
        self._step_size_maxs: Optional[List[torch.Tensor]] = None

    @torch.no_grad()
    def step(self, closure=None) -> None:
        if not (self._record_update_metrics and self._collecting_metrics):
>>>>>>> cbc7c25b
            return super().step(closure=closure)

        device = get_default_device()
        param_names = []
        step_size_norms = []
        step_size_maxs = []
        for group in self.param_groups:
            beta1, beta2 = group["betas"]
            lr = group["lr"]
            weight_decay = group["weight_decay"]
            eps = group["eps"]
            amsgrad = group["amsgrad"]
            for name, param in zip(group["param_names"], group["params"]):
                name = self._clean_param_name(name)
                param_names.append(name)
                grad = param.grad
                if grad is None:
                    step_size_norms.append(torch.tensor([0.0], device=device))
                    step_size_maxs.append(torch.tensor([0.0], device=device))
                    continue

                state = self.state[param]
                # init state if needed
                if len(state) == 0:
                    state["step"] = (
                        torch.zeros((), dtype=torch.float32, device=param.device)
                        if group["capturable"] or group["fused"]
                        else torch.tensor(0.0, dtype=torch.float32)
                    )
                    # Exponential moving average of gradient values
                    state["exp_avg"] = torch.zeros_like(param, memory_format=torch.preserve_format)
                    # Exponential moving average of squared gradient values
                    state["exp_avg_sq"] = torch.zeros_like(param, memory_format=torch.preserve_format)
                    if amsgrad:
                        # Maintains max of all exp. moving avg. of sq. grad. values
                        state["max_exp_avg_sq"] = torch.zeros_like(param, memory_format=torch.preserve_format)

                exp_avg = state["exp_avg"]
                exp_avg_sq = state["exp_avg_sq"]
                step_t = state["step"]

                # Update step.
                step_t += 1

                # Perform step weight decay.
<<<<<<< HEAD
                mask: Optional[torch.Tensor] = None
                if self._selective_updates:
                    mask = grad != 0
                    param.mul_(1 - mask * (lr * weight_decay))
                else:
                    param.mul_(1 - lr * weight_decay)

                # Decay the first and second moment running average coefficient.
                if mask is not None:
                    exp_avg.lerp_(grad, mask * (1 - beta1))
                    exp_avg_sq.mul_(1 - mask * (1 - beta2)).addcmul_(grad, grad, value=1 - beta2)
                else:
                    exp_avg.lerp_(grad, 1 - beta1)
                    exp_avg_sq.mul_(beta2).addcmul_(grad, grad, value=1 - beta2)
=======
                param.mul_(1 - lr * weight_decay)

                # Decay the first and second moment running average coefficient.
                exp_avg.lerp_(grad, 1 - beta1)
                exp_avg_sq.mul_(beta2).addcmul_(grad, grad, value=1 - beta2)
>>>>>>> cbc7c25b

                step = step_t.item()

                bias_correction1 = 1 - beta1**step
                bias_correction2 = 1 - beta2**step

                step_size = lr / bias_correction1

                bias_correction2_sqrt = sqrt(bias_correction2)

                if amsgrad:
                    max_exp_avg_sq = state["max_exp_avg_sq"]
                    # Maintains the maximum of all 2nd moment running avg. till now
                    torch.maximum(max_exp_avg_sq, exp_avg_sq, out=max_exp_avg_sq)

                    # Use the max. for normalizing running avg. of gradient
                    denom = (max_exp_avg_sq.sqrt() / bias_correction2_sqrt).add_(eps)
                else:
                    denom = (exp_avg_sq.sqrt() / bias_correction2_sqrt).add_(eps)

                update = -step_size * torch.div(exp_avg, denom)
<<<<<<< HEAD
                if mask is not None:
                    update.mul_(mask)
=======
>>>>>>> cbc7c25b
                param.add_(update)
                step_size_norms.append(torch.linalg.vector_norm(update, 2.0, dtype=torch.float32).unsqueeze(0))
                step_size_maxs.append(update.abs().max().unsqueeze(0))

        self._step_size_param_names = param_names
        self._step_size_norms = step_size_norms
        self._step_size_maxs = step_size_maxs

    def get_state_for_param(self, param: nn.Parameter) -> Dict[str, Optional[torch.Tensor]]:
        return {key: self.state[param].get(key) for key in ("exp_avg", "exp_avg_sq")}  # type: ignore

    def get_post_step_metrics(
        self, module: nn.Module, process_group: Optional[dist.ProcessGroup] = None
    ) -> Dict[str, torch.Tensor]:
<<<<<<< HEAD
        if not (self._record_step_size and self._collecting_metrics):
=======
        if not (self._record_update_metrics and self._collecting_metrics):
>>>>>>> cbc7c25b
            return {}
        else:
            device = get_default_device()
            dst_rank = 0
            if process_group is not None:
                dst_rank = dist.get_global_rank(process_group, 0)
            param_names = self._step_size_param_names
            step_size_norms = self._step_size_norms
            step_size_maxs = self._step_size_maxs
            assert param_names is not None
            assert step_size_norms is not None
            assert step_size_maxs is not None

            # Reduce metrics if needed.
            if is_distributed() and isinstance(module, FullyShardedDataParallel):
                # Reduce norms.
                all_norms = torch.cat(step_size_norms).to(device) ** 2.0
                dist.reduce(all_norms, dst_rank, op=dist.ReduceOp.SUM, group=process_group)
                step_size_norms = (all_norms ** (0.5)).squeeze(0).split(1)

                # Reduce maxs.
                all_maxs = torch.cat(step_size_maxs).to(device)
                dist.reduce(all_maxs, dst_rank, op=dist.ReduceOp.MAX, group=process_group)
                step_size_maxs = all_maxs.split(1)

            metrics = {}
            for param_name, step_size_norm, step_size_max in zip(param_names, step_size_norms, step_size_maxs):  # type: ignore[arg-type]
                metrics[f"step/{param_name}.norm"] = step_size_norm.squeeze(0)
                metrics[f"step/{param_name}.max"] = step_size_max.squeeze(0)

            self._step_size_param_names = None
            self._step_size_norms = None
            self._step_size_maxs = None
            return metrics


@dataclass
class Scheduler(metaclass=ABCMeta):
    # NOTE: these fields are not given default values because otherwise dataclasses complains
    # about how the scheduler subclasses are defined.
    grad_clip_warmup_steps: Optional[int]
    grad_clip_warmup_factor: Optional[float]
    warmup_min_lr: Optional[float]

    @abstractmethod
    def get_lr(self, initial_lr: float, step: int, max_steps: int) -> float:
        raise NotImplementedError

    def _get_max_grad_norm_coeff(
        self, initial_value: Optional[float], step: int, max_steps: int
    ) -> Optional[float]:
        del max_steps  # might need this in the future, but for now I just wanted to match the API of `get_lr()`.
        if initial_value is None:
            return None
        elif (
            self.grad_clip_warmup_steps is None
            or self.grad_clip_warmup_factor is None
            or step > self.grad_clip_warmup_steps
        ):
            return initial_value
        else:
            return self.grad_clip_warmup_factor * initial_value

    def get_max_grad_norm(
        self, initial_max_grad_norm: Optional[float], step: int, max_steps: int
    ) -> Optional[float]:
        return self._get_max_grad_norm_coeff(initial_max_grad_norm, step, max_steps)

    def get_max_grad_norm_ratio(
        self, initial_max_grad_norm_ratio: Optional[float], step: int, max_steps: int
    ) -> Optional[float]:
        return self._get_max_grad_norm_coeff(initial_max_grad_norm_ratio, step, max_steps)

    def _linear_warmup(self, initial_lr: float, step: int, warmup_steps: int = 2000) -> float:
        warmup_min_lr = self.warmup_min_lr if self.warmup_min_lr is not None else initial_lr * 0.10
        assert 0 <= warmup_min_lr < initial_lr
        return warmup_min_lr + (initial_lr - warmup_min_lr) * min(step, warmup_steps) / warmup_steps


@dataclass
class CosWithWarmup(Scheduler):
    warmup_steps: int
    alpha_f: float = 0.1
    t_max: Optional[int] = None

    def get_lr(self, initial_lr: float, step: int, max_steps: int) -> float:
        max_steps = max_steps if self.t_max is None else self.t_max
        eta_min = initial_lr * self.alpha_f
        if step < self.warmup_steps:
            return self._linear_warmup(initial_lr, step, self.warmup_steps)
        elif step >= max_steps:
            return eta_min
        else:
            step = step - self.warmup_steps
            max_steps = max_steps - self.warmup_steps
            return eta_min + (initial_lr - eta_min) * (1 + cos(pi * step / max_steps)) / 2


@dataclass
class LinearWithWarmup(Scheduler):
    warmup_steps: int
    alpha_f: float = 0.1
    t_max: Optional[int] = None

    def get_lr(self, initial_lr: float, step: int, max_steps: int) -> float:
        max_steps = max_steps if self.t_max is None else self.t_max
        eta_min = initial_lr * self.alpha_f
        if step < self.warmup_steps:
            return self._linear_warmup(initial_lr, step, self.warmup_steps)
        elif step >= max_steps:
            return eta_min
        else:
            step = step - self.warmup_steps
            max_steps = max_steps - self.warmup_steps
            return initial_lr - (initial_lr - eta_min) * (step / max_steps)


@dataclass
class InvSqrtWithWarmup(Scheduler):
    warmup_steps: int

    def get_lr(self, initial_lr: float, step: int, max_steps: int) -> float:
        if step < self.warmup_steps:
            return self._linear_warmup(initial_lr, step, self.warmup_steps)
        del max_steps
        return initial_lr * sqrt(self.warmup_steps / max(self.warmup_steps, step))


@dataclass
class MaxScheduler(Scheduler):
    sched1: Scheduler
    sched2: Scheduler

    def get_lr(self, initial_lr: float, step: int, max_steps: int) -> float:
        return max(
            self.sched1.get_lr(initial_lr, step, max_steps), self.sched2.get_lr(initial_lr, step, max_steps)
        )


@dataclass
class BoltOnWarmupScheduler(Scheduler):
    inner: Scheduler
    warmup_start: int
    warmup_end: int

    @classmethod
    def wrap(cls, scheduler: Scheduler, warmup_start: int, warmup_end: int) -> "BoltOnWarmupScheduler":
        return cls(
            grad_clip_warmup_steps=None,
            grad_clip_warmup_factor=None,
            inner=scheduler,
            warmup_start=warmup_start,
            warmup_end=warmup_end,
            warmup_min_lr=None,
        )

    def get_lr(self, initial_lr: float, step: int, max_steps: int) -> float:
        if step < self.warmup_start:
            return 0.0
        if step < self.warmup_end:
            lr_at_intercept = self.inner.get_lr(initial_lr, self.warmup_end, max_steps)
            return lr_at_intercept * (step - self.warmup_start) / (self.warmup_end - self.warmup_start)
        else:
            return self.inner.get_lr(initial_lr, step, max_steps)

    def _get_max_grad_norm_coeff(
        self, initial_value: Optional[float], step: int, max_steps: int
    ) -> Optional[float]:
        return self.inner._get_max_grad_norm_coeff(initial_value, step, max_steps)


@dataclass
class ConstantScheduler(Scheduler):
    def get_lr(self, initial_lr: float, step: int, max_steps: int) -> float:
        del step, max_steps
        return initial_lr


PARAM_GROUP_FIELDS = ("sharded", "max_grad_norm", "max_grad_norm_ratio", "param_names")


def get_param_groups(cfg: TrainConfig, model: nn.Module) -> List[Dict[str, Any]]:
    """
    Separate parameters into weight decay and non weight decay groups.
    """
    param_groups: List[Dict[str, Any]]
    param_group_defaults = {
        "sharded": isinstance(model, FullyShardedDataParallel),
        "max_grad_norm": cfg.max_grad_norm,
        "max_grad_norm_ratio": cfg.max_grad_norm_ratio,
    }

    # Separate out parameters that we don't want to apply weight decay to, like norms and biases.
    decay = set()
    no_decay = set()
    all_params = {}
    for mn, m in model.named_modules():
        for pn, p in m.named_parameters():
            # NOTE: because named_modules and named_parameters are recursive
            # we will see the same tensors p many many times, but doing it this way
            # allows us to know which parent module any tensor p belongs to...
            if not p.requires_grad:
                continue

            fpn = f"{mn}.{pn}" if mn else pn
            all_params[fpn] = p

            if pn.endswith("bias"):
                if cfg.optimizer.decay_norm_and_bias:
                    decay.add(fpn)
                else:
                    no_decay.add(fpn)
            elif pn.endswith("weight") and isinstance(m, nn.Linear):
                decay.add(fpn)
            elif pn.endswith("weight") and isinstance(m, (LayerNormBase, nn.LayerNorm)):
                if cfg.optimizer.decay_norm_and_bias:
                    decay.add(fpn)
                else:
                    no_decay.add(fpn)
            elif pn.endswith("weight") and isinstance(m, nn.Embedding):
                if cfg.optimizer.decay_embeddings:
                    decay.add(fpn)
                else:
                    no_decay.add(fpn)

    # Validate that we've considered every parameter
    inter_params = decay & no_decay
    union_params = decay | no_decay
    assert len(inter_params) == 0, f"parameters {inter_params} made it into both decay/no_decay sets!"
    assert (
        len(all_params.keys() - union_params) == 0
    ), f"parameters {all_params.keys() - union_params} were not separated into either decay/no_decay set!"

    # Create the pytorch optimizer groups.
    decay_sorted = sorted(list(decay))
    no_decay_sorted = sorted(list(no_decay))
    param_groups = []
    if len(decay_sorted) > 0:
        param_groups.append(
            {
                "params": [all_params[pn] for pn in decay_sorted],
                "param_names": decay_sorted,
                **param_group_defaults,
            }
        )
    if len(no_decay_sorted) > 0:
        param_groups.append(
            {
                "params": [all_params[pn] for pn in no_decay_sorted],
                "param_names": no_decay_sorted,
                "weight_decay": 0.0,
                **param_group_defaults,
            }
        )

    # Validate fields.
    for group in param_groups:
        for key in PARAM_GROUP_FIELDS:
            assert key in group

    return param_groups


def fix_optim_state_dict(optimizer: Optimizer, state_dict: Dict[str, Any]) -> Dict[str, Any]:
    """
    Make sure old optim state dicts are compatible with new versions.
    """
    if len(state_dict["param_groups"]) == 1 and len(optimizer.param_groups) == 2:
        assert optimizer.param_groups[1]["weight_decay"] == 0.0

        # Decay
        decay_param_group = {k: v for k, v in state_dict["param_groups"][0].items() if k != "params"}
        decay_param_group["params"] = optimizer.state_dict()["param_groups"][0]["params"]

        # No decay.
        no_decay_param_group = {k: v for k, v in state_dict["param_groups"][0].items() if k != "params"}
        no_decay_param_group["weight_decay"] = 0.0
        no_decay_param_group["params"] = optimizer.state_dict()["param_groups"][1]["params"]

        state_dict["param_groups"] = [decay_param_group, no_decay_param_group]

    assert len(optimizer.param_groups) == len(state_dict["param_groups"])

    # Make sure:
    #  - All required fields are included in the state dict,
    #  - And that the values of those fields doesn't change from what's currently set in the optimizer,
    #    since we might have changed those fields on purpose after a restart.
    for group, sd_group in zip(optimizer.param_groups, state_dict["param_groups"]):
        for key in PARAM_GROUP_FIELDS:
            sd_group[key] = group[key]

    return state_dict


def build_optimizer(cfg: TrainConfig, model: nn.Module) -> Optimizer:
    param_groups = get_param_groups(cfg, model)
    log.info(f"Constructing optimizer with {len(param_groups)} param groups")
    if cfg.optimizer.name == OptimizerType.lionw:
        return LionW(
            param_groups,
            lr=cfg.optimizer.learning_rate,
            betas=cfg.optimizer.betas,
            weight_decay=cfg.optimizer.weight_decay,
            record_update_metrics=cfg.optimizer.record_update_metrics,
<<<<<<< HEAD
            selective_updates=cfg.optimizer.selective_updates,
=======
>>>>>>> cbc7c25b
        )
    elif cfg.optimizer.name == OptimizerType.adamw:
        return AdamW(
            param_groups,
            lr=cfg.optimizer.learning_rate,
            betas=cfg.optimizer.betas,
            weight_decay=cfg.optimizer.weight_decay,
            record_update_metrics=cfg.optimizer.record_update_metrics,
<<<<<<< HEAD
            selective_updates=cfg.optimizer.selective_updates,
=======
>>>>>>> cbc7c25b
            eps=cfg.optimizer.eps,
        )
    else:
        raise NotImplementedError


def build_scheduler(cfg: TrainConfig, sched_cfg: Optional[SchedulerConfig] = None) -> Scheduler:
    sched_cfg = sched_cfg if sched_cfg is not None else cfg.scheduler
    if sched_cfg.name == SchedulerType.cosine_with_warmup:
        return CosWithWarmup(
            grad_clip_warmup_steps=(
                None if sched_cfg.grad_clip_warmup_steps is None else int(sched_cfg.grad_clip_warmup_steps)
            ),
            grad_clip_warmup_factor=sched_cfg.grad_clip_warmup_factor,
            warmup_steps=int(sched_cfg.t_warmup),
            alpha_f=sched_cfg.alpha_f,
            t_max=None if sched_cfg.t_max is None else int(sched_cfg.t_max),
            warmup_min_lr=sched_cfg.warmup_min_lr,
        )
    elif sched_cfg.name == SchedulerType.linear_with_warmup:
        return LinearWithWarmup(
            grad_clip_warmup_steps=(
                None if sched_cfg.grad_clip_warmup_steps is None else int(sched_cfg.grad_clip_warmup_steps)
            ),
            grad_clip_warmup_factor=sched_cfg.grad_clip_warmup_factor,
            warmup_steps=int(sched_cfg.t_warmup),
            alpha_f=sched_cfg.alpha_f,
            t_max=None if sched_cfg.t_max is None else int(sched_cfg.t_max),
            warmup_min_lr=sched_cfg.warmup_min_lr,
        )
    elif sched_cfg.name == SchedulerType.inverse_sqrt_with_warmup:
        return InvSqrtWithWarmup(
            grad_clip_warmup_steps=(
                None if sched_cfg.grad_clip_warmup_steps is None else int(sched_cfg.grad_clip_warmup_steps)
            ),
            grad_clip_warmup_factor=sched_cfg.grad_clip_warmup_factor,
            warmup_steps=int(sched_cfg.t_warmup),
            warmup_min_lr=sched_cfg.warmup_min_lr,
        )
    elif sched_cfg.name == SchedulerType.max_scheduler:
        return MaxScheduler(
            grad_clip_warmup_steps=(
                None if sched_cfg.grad_clip_warmup_steps is None else int(sched_cfg.grad_clip_warmup_steps)
            ),
            grad_clip_warmup_factor=sched_cfg.grad_clip_warmup_factor,
            sched1=build_scheduler(cfg, replace(sched_cfg, name=SchedulerType.cosine_with_warmup)),
            sched2=build_scheduler(cfg, replace(sched_cfg, name=SchedulerType.inverse_sqrt_with_warmup)),
            warmup_min_lr=sched_cfg.warmup_min_lr,
        )
    elif sched_cfg.name == SchedulerType.constant:
        return ConstantScheduler(
            grad_clip_warmup_steps=(
                None if sched_cfg.grad_clip_warmup_steps is None else int(sched_cfg.grad_clip_warmup_steps)
            ),
            grad_clip_warmup_factor=sched_cfg.grad_clip_warmup_factor,
            warmup_min_lr=sched_cfg.warmup_min_lr,
        )
    else:
        raise NotImplementedError<|MERGE_RESOLUTION|>--- conflicted
+++ resolved
@@ -35,10 +35,11 @@
 
 
 class Optimizer(OptimizerBase):
-    def __init__(self, *args, record_update_metrics: bool = False, **kwargs):
+    def __init__(self, *args, record_update_metrics: bool = False, selective_updates: bool = False, **kwargs):
         super().__init__(*args, **kwargs)
         self._record_update_metrics = record_update_metrics
         self._collecting_metrics = False
+        self._selective_updates = selective_updates
 
     def _clean_param_name(self, name: str) -> str:
         return name.replace("_fsdp_wrapped_module.", "")
@@ -372,19 +373,17 @@
         betas: Tuple[float, float] = (0.9, 0.99),
         weight_decay: float = 0.0,
         record_update_metrics: bool = False,
-<<<<<<< HEAD
         selective_updates: bool = False,
-=======
->>>>>>> cbc7c25b
         device: Optional[torch.device] = None,
     ):
         assert lr > 0.0
         assert all([0.0 <= beta <= 1.0 for beta in betas])
         defaults = dict(lr=lr, betas=betas, weight_decay=weight_decay)
-        super().__init__(params, defaults, record_update_metrics=record_update_metrics)
+        super().__init__(
+            params, defaults, record_update_metrics=record_update_metrics, selective_updates=selective_updates
+        )
         for group in self.param_groups:
             group["initial_lr"] = group["lr"]
-        self._selective_updates = selective_updates
         self._update_total_dot_prod: Optional[torch.Tensor] = None
         self._update_total_norm: Optional[torch.Tensor] = None
         self._signed_update_total_norm: Optional[torch.Tensor] = None
@@ -440,11 +439,7 @@
         update_total_dot_prod: Optional[torch.Tensor] = None
         update_norms: Optional[List[torch.Tensor]] = None
         signed_update_norms: Optional[List[torch.Tensor]] = None
-<<<<<<< HEAD
-        if self._collecting_metrics and self._record_update_cos_sim:
-=======
         if self._collecting_metrics and self._record_update_metrics:
->>>>>>> cbc7c25b
             update_total_dot_prod = torch.tensor(0.0, dtype=torch.float32)
             update_norms = []
             signed_update_norms = []
@@ -515,27 +510,14 @@
 
 
 class AdamW(torch.optim.AdamW, Optimizer):
-<<<<<<< HEAD
     def __init__(self, *args, record_update_metrics: bool = False, selective_updates: bool = False, **kwargs):
-        super().__init__(*args, **kwargs)
-        self._record_step_size = record_update_metrics
-        self._selective_updates = selective_updates
-        self._step_size_param_names: Optional[List[str]] = None
-        self._step_size_norms: Optional[List[torch.Tensor]] = None
-        self._step_size_maxs: Optional[List[torch.Tensor]] = None
-        self._collecting_metrics = False
-
-    @torch.no_grad()
-    def step(self, closure=None) -> None:
-        if not (self._record_step_size and self._collecting_metrics) and not self._selective_updates:
-=======
-    def __init__(self, *args, record_update_metrics: bool = False, **kwargs):
         super().__init__(*args, **kwargs)
 
         # Need to set these here just like in our base `Optimizer` class since our `Optimizer.__init__`
         # won't be called.
         self._record_update_metrics = record_update_metrics
         self._collecting_metrics = False
+        self._selective_updates = selective_updates
 
         self._step_size_param_names: Optional[List[str]] = None
         self._step_size_norms: Optional[List[torch.Tensor]] = None
@@ -543,8 +525,7 @@
 
     @torch.no_grad()
     def step(self, closure=None) -> None:
-        if not (self._record_update_metrics and self._collecting_metrics):
->>>>>>> cbc7c25b
+        if not (self._record_update_metrics and self._collecting_metrics) and not self._selective_updates:
             return super().step(closure=closure)
 
         device = get_default_device()
@@ -590,7 +571,6 @@
                 step_t += 1
 
                 # Perform step weight decay.
-<<<<<<< HEAD
                 mask: Optional[torch.Tensor] = None
                 if self._selective_updates:
                     mask = grad != 0
@@ -605,13 +585,6 @@
                 else:
                     exp_avg.lerp_(grad, 1 - beta1)
                     exp_avg_sq.mul_(beta2).addcmul_(grad, grad, value=1 - beta2)
-=======
-                param.mul_(1 - lr * weight_decay)
-
-                # Decay the first and second moment running average coefficient.
-                exp_avg.lerp_(grad, 1 - beta1)
-                exp_avg_sq.mul_(beta2).addcmul_(grad, grad, value=1 - beta2)
->>>>>>> cbc7c25b
 
                 step = step_t.item()
 
@@ -633,11 +606,8 @@
                     denom = (exp_avg_sq.sqrt() / bias_correction2_sqrt).add_(eps)
 
                 update = -step_size * torch.div(exp_avg, denom)
-<<<<<<< HEAD
                 if mask is not None:
                     update.mul_(mask)
-=======
->>>>>>> cbc7c25b
                 param.add_(update)
                 step_size_norms.append(torch.linalg.vector_norm(update, 2.0, dtype=torch.float32).unsqueeze(0))
                 step_size_maxs.append(update.abs().max().unsqueeze(0))
@@ -652,11 +622,7 @@
     def get_post_step_metrics(
         self, module: nn.Module, process_group: Optional[dist.ProcessGroup] = None
     ) -> Dict[str, torch.Tensor]:
-<<<<<<< HEAD
-        if not (self._record_step_size and self._collecting_metrics):
-=======
         if not (self._record_update_metrics and self._collecting_metrics):
->>>>>>> cbc7c25b
             return {}
         else:
             device = get_default_device()
@@ -961,10 +927,7 @@
             betas=cfg.optimizer.betas,
             weight_decay=cfg.optimizer.weight_decay,
             record_update_metrics=cfg.optimizer.record_update_metrics,
-<<<<<<< HEAD
             selective_updates=cfg.optimizer.selective_updates,
-=======
->>>>>>> cbc7c25b
         )
     elif cfg.optimizer.name == OptimizerType.adamw:
         return AdamW(
@@ -973,10 +936,7 @@
             betas=cfg.optimizer.betas,
             weight_decay=cfg.optimizer.weight_decay,
             record_update_metrics=cfg.optimizer.record_update_metrics,
-<<<<<<< HEAD
             selective_updates=cfg.optimizer.selective_updates,
-=======
->>>>>>> cbc7c25b
             eps=cfg.optimizer.eps,
         )
     else:
