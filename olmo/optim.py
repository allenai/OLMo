--- conflicted
+++ resolved
@@ -790,7 +790,6 @@
 
 
 @dataclass
-<<<<<<< HEAD
 class ConstantWithWarmupScheduler(Scheduler):
     warmup_steps: int
 
@@ -799,7 +798,9 @@
             return self._linear_warmup(initial_lr, step, self.warmup_steps)
         del max_steps
         return initial_lr
-=======
+
+
+@dataclass
 class CosLinearEnvelope(Scheduler):
     "Pointwise product of cosine schedule and linear decay; useful during annealing."
     warmup_steps: int
@@ -820,7 +821,6 @@
             linear_envelope = 1 - (step / max_steps)
             cosine_schedule = (initial_lr - eta_min) * (1 + cos(pi * step / max_steps)) / 2
             return eta_min + linear_envelope * cosine_schedule
->>>>>>> 8589c387
 
 
 PARAM_GROUP_FIELDS = ("sharded", "max_grad_norm", "max_grad_norm_ratio", "param_names")
@@ -1016,26 +1016,25 @@
             grad_clip_warmup_factor=sched_cfg.grad_clip_warmup_factor,
             warmup_min_lr=sched_cfg.warmup_min_lr,
         )
-<<<<<<< HEAD
     elif sched_cfg.name == SchedulerType.constant_with_warmup:
         return ConstantWithWarmupScheduler(
-=======
-    elif sched_cfg.name == SchedulerType.cosine_linear_envelope:
-        return CosLinearEnvelope(
->>>>>>> 8589c387
             grad_clip_warmup_steps=(
                 None if sched_cfg.grad_clip_warmup_steps is None else int(sched_cfg.grad_clip_warmup_steps)
             ),
             grad_clip_warmup_factor=sched_cfg.grad_clip_warmup_factor,
-<<<<<<< HEAD
             warmup_min_lr=sched_cfg.warmup_min_lr,
             warmup_steps=int(sched_cfg.t_warmup)
-=======
+        )
+    elif sched_cfg.name == SchedulerType.cosine_linear_envelope:
+        return CosLinearEnvelope(
+            grad_clip_warmup_steps=(
+                None if sched_cfg.grad_clip_warmup_steps is None else int(sched_cfg.grad_clip_warmup_steps)
+            ),
+            grad_clip_warmup_factor=sched_cfg.grad_clip_warmup_factor,
             warmup_steps=int(sched_cfg.t_warmup),
             alpha_f=sched_cfg.alpha_f,
             t_max=None if sched_cfg.t_max is None else int(sched_cfg.t_max),
             warmup_min_lr=sched_cfg.warmup_min_lr,
->>>>>>> 8589c387
         )
     else:
         raise NotImplementedError