--- conflicted
+++ resolved
@@ -49,12 +49,8 @@
         Clips gradients for every group that has the field `max_grad_norm`.
         At the same time collect metrics for each parameter and its gradient.
         """
-<<<<<<< HEAD
         self._collecting_metrics = collect_param_metrics
-        device = get_default_device()
-=======
         device = get_default_device() if device is None else device
->>>>>>> 9e894081
 
         # NOTE (epwalsh): during distributed training we're making an assumption that the order of
         # the param groups and the params within each group are the same across all ranks.
@@ -369,11 +365,8 @@
         lr: float = 1e-4,
         betas: Tuple[float, float] = (0.9, 0.99),
         weight_decay: float = 0.0,
-<<<<<<< HEAD
         record_update_metrics: bool = False,
-=======
         device: Optional[torch.device] = None,
->>>>>>> 9e894081
     ):
         assert lr > 0.0
         assert all([0.0 <= beta <= 1.0 for beta in betas])
@@ -384,12 +377,9 @@
         self._update_total_dot_prod: Optional[torch.Tensor] = None
         self._update_total_norm: Optional[torch.Tensor] = None
         self._signed_update_total_norm: Optional[torch.Tensor] = None
-<<<<<<< HEAD
         self._record_update_cos_sim = record_update_metrics
         self._collecting_metrics = False
-=======
         self._device: Optional[torch.device] = device
->>>>>>> 9e894081
 
     def get_post_step_metrics(
         self, module: nn.Module, process_group: Optional[dist.ProcessGroup] = None
@@ -480,34 +470,19 @@
                     signed_update_norms.append(torch.linalg.vector_norm(signed_update, 2.0, dtype=torch.float32))
 
         # Compute cosine similarity between update and signed update.
-<<<<<<< HEAD
         if update_total_dot_prod is not None and update_norms is not None and signed_update_norms is not None:
-            self._update_total_dot_prod = update_total_dot_prod.to(get_default_device())
+            device = get_default_device() if self._device is None else self._device
+            self._update_total_dot_prod = update_total_dot_prod.to(device)
             self._update_total_norm = torch.linalg.vector_norm(
                 torch.stack(update_norms),
                 2.0,
                 dtype=torch.float32,
-            ).to(get_default_device())
+            ).to(device)
             self._signed_update_total_norm = torch.linalg.vector_norm(
                 torch.stack(signed_update_norms),
                 2.0,
                 dtype=torch.float32,
-            ).to(get_default_device())
-=======
-        self._update_total_dot_prod = update_total_dot_prod.to(
-            get_default_device() if self._device is None else self._device
-        )
-        self._update_total_norm = torch.linalg.vector_norm(
-            torch.stack(update_norms),
-            2.0,
-            dtype=torch.float32,
-        ).to(get_default_device() if self._device is None else self._device)
-        self._signed_update_total_norm = torch.linalg.vector_norm(
-            torch.stack(signed_update_norms),
-            2.0,
-            dtype=torch.float32,
-        ).to(get_default_device() if self._device is None else self._device)
->>>>>>> 9e894081
+            ).to(device)
 
 
 class AdamW(torch.optim.AdamW, Optimizer):
@@ -920,12 +895,8 @@
             lr=cfg.optimizer.learning_rate,
             betas=cfg.optimizer.betas,
             weight_decay=cfg.optimizer.weight_decay,
-<<<<<<< HEAD
-            eps=1e-5,
             record_update_metrics=cfg.optimizer.record_update_metrics,
-=======
             eps=cfg.optimizer.eps,
->>>>>>> 9e894081
         )
     else:
         raise NotImplementedError
