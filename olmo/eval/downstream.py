import abc
import logging
import re
from typing import Any, ClassVar, Dict, List, Optional, Sequence, Union

import datasets
import torch
import torch.nn.functional as F
from sklearn.metrics import f1_score
from torchmetrics import Metric

from ..tokenizer import Tokenizer

log = logging.getLogger(__name__)


class ICLMetric(Metric):
    # update method does not require access to global metric state
    full_state_update: bool = False

    def __init__(self, metric_type="acc") -> None:
        """metric_type: f1, acc, len_norm, pmi_dc"""
        super().__init__(sync_on_compute=True)

        self.metric_type = metric_type

        self.add_state("loglikelihoods", default=[], dist_reduce_fx=None)
        self.add_state("labels", default=[], dist_reduce_fx=None)

    def reset(
        self,
    ):
        self.loglikelihoods = []
        self.labels = []

    def update(self, batch: Dict[str, Any], lm_logits: torch.Tensor, dc_lm_logits=None):
        lm_logits = F.log_softmax(lm_logits, dim=-1)

        if self.metric_type == "pmi_dc":
            assert dc_lm_logits is not None, "PMI_DC acc type selected but no domain conditional logits provided"

        for idx, (doc_id, cont_id) in enumerate(zip(batch["doc_id"], batch["cont_id"])):
            # [cont_len]: continuation is padded for batching
            cont_tokens = batch["continuation"][idx][: batch["cont_len"][idx]]
            # get logits from LM for the continuation: [cont_len, vocab]
            # batch['input_ids'][idx] -> ctx + cont + padding
            # -1 in both indices: lm_logits will be left shited 1 pos as 0th pos in input generates next token in the 0th pos of lm_logits
            lm_cont_logits = lm_logits[idx][
                batch["ctx_len"][idx] - 1 : batch["ctx_len"][idx] + batch["cont_len"][idx] - 1
            ]

            log_likelihood: torch.Tensor
            if self.metric_type == "pmi_dc":
                assert dc_lm_logits is not None
                # get domain conditional continuation logits: [cont_len, vocab]
                dc_lm_cont_logits = dc_lm_logits[idx][
                    batch["dc_len"][idx] - 1 : batch["dc_len"][idx] + batch["cont_len"][idx] - 1
                ]

                # gather log-probs at continuation token indices but divide by domain conditional prob
                log_likelihood = (
                    torch.gather(lm_cont_logits, 1, cont_tokens.unsqueeze(-1)).sum()
                    / torch.gather(dc_lm_cont_logits, 1, cont_tokens.unsqueeze(-1)).sum()
                )
            elif self.metric_type == "acc" or self.metric_type == "f1":
                # gather log-probs at continuation token indices
                log_likelihood = torch.gather(lm_cont_logits, 1, cont_tokens.unsqueeze(-1)).sum()
            elif self.metric_type == "len_norm":
                log_likelihood = (
                    torch.gather(lm_cont_logits, 1, cont_tokens.unsqueeze(-1)).sum() / batch["cont_str_len"][idx]
                )
            else:
                raise ValueError(self.metric_type)

            # because metric states cannot be dict/list of tuples, store this tuple as tensor: (doc_id, cont_id, metric_state)
            self.loglikelihoods.append(
                torch.Tensor((doc_id, cont_id, log_likelihood)).to(batch["continuation"][idx].device)
            )
            self.labels.append(
                torch.LongTensor((doc_id, cont_id, batch["label_id"][idx])).to(batch["label_id"][idx].device)
            )

    def compute(self) -> torch.Tensor:
        # states should have been synced from all accelerators at this point
        # account for duplicates here because of DistributedSampler compensating for drop_last=False
        loglikelihood_dict: Dict[int, Dict[int, float]] = {}
        label_dict = {}

        # collect labels
        for doc_id, cont_id, label_id in self.labels:
            if doc_id.item() not in label_dict:
                label_dict[doc_id.item()] = label_id.item()

        # collect loglikelihoods
        for doc_id, cont_id, loglikelihood in self.loglikelihoods:
            if int(doc_id.item()) not in loglikelihood_dict:
                loglikelihood_dict[int(doc_id.item())] = {}

            if int(cont_id.item()) not in loglikelihood_dict[int(doc_id.item())]:
                loglikelihood_dict[int(doc_id.item())][int(cont_id.item())] = loglikelihood

        # compute acc
        correct = []
        preds: Optional[List[float]] = None
        labels: Optional[List[int]] = None
        if self.metric_type == "f1":
            preds = []
            labels = []

        for doc_id in loglikelihood_dict:
            # each doc_id might have a different number of continuation
            num_continuations = len(loglikelihood_dict[doc_id].keys())
            loglikelihoods = torch.tensor([-float("inf")] * num_continuations)

            skip_document = False
            for cont_id in loglikelihood_dict[doc_id]:
                try:
                    loglikelihoods[cont_id] = loglikelihood_dict[doc_id][cont_id]
                except IndexError:
                    # We didn't process all of the continuations, so skip this document.
                    skip_document = True
                    break

            if skip_document:
                continue

            correct.append(1.0 if torch.argmax(loglikelihoods).item() == label_dict[doc_id] else 0.0)

            if self.metric_type == "f1":
                assert preds is not None
                assert labels is not None
                preds.append(torch.argmax(loglikelihoods).item())
                labels.append(label_dict[doc_id])

        if self.metric_type == "f1":
            assert preds is not None
            assert labels is not None
            # for NLI tasks, continuations are yes, no, neither, so idx=0 assigned to pos label
            score = f1_score(labels, preds, pos_label=0)
        else:
            score = sum(correct) / len(correct)

        return torch.tensor(score)


class ICLMultiChoiceTaskDataset(metaclass=abc.ABCMeta):
    """Only supports zero-shot for now."""

    metric_type: ClassVar[str]

    def __init__(
        self,
        tokenizer: Tokenizer,
        dataset_path: str,
        dataset_name: Union[str, Sequence[str], None] = None,
        model_ctx_len: int = 2048,
        split="validation",
        prompts=[None],  # List of prompt variants to use
    ):
        super().__init__()

        self.tokenizer = tokenizer
        self.dataset_path = dataset_path
        self.dataset_name = dataset_name
        self.model_ctx_len = model_ctx_len
        self.prompts = prompts
        self.current_prompt = None
        self.log_instances = 0  # Set to > 0 to log the first few instances as a sanity check

        self.samples: List[Dict[str, Any]] = []
        dataset_names: Sequence[Optional[str]]
        if isinstance(dataset_name, str) or dataset_name is None:
            dataset_names = [dataset_name]
        else:
            dataset_names = dataset_name

        dataset_list = []
        for ds_name in dataset_names:
            dataset_list.append(
                datasets.load_dataset(
                    path=self.dataset_path,
                    name=ds_name,
                    split=split,
                    trust_remote_code=True,
                )
            )
        self.dataset = datasets.concatenate_datasets(dataset_list)

        # prep examples
        self.prep_examples()

    def __getitem__(self, index):
        return self.samples[index]

    def __len__(self):
        return len(self.samples)

    def prep_examples(self):
        """Append doc_ids to each example so that they are processed together in the metric"""
        doc_id = 0
        for doc in self.dataset:
            for prompt in self.prompts:
                self.current_prompt = prompt
                # from EAI harness
                # how this all works:
                #          CTX      CONT
                # inp    0 1 2 3|4 5 6 7 8 9   <- last token is deleted by inp[:, :-1]
                # gpt2    \               \
                # logits   1 2 3|4 5 6 7 8 9   <- the ctx half gets tossed out by the
                # cont_toks      4 5 6 7 8 9      [:, -len(continuation_enc):, :self.vocab_size] slice

                continuations = self.doc_to_continuations(doc)
                label_id = self.doc_to_label(doc)
                doc_text = self.doc_to_text(doc)
                ctx = self.token_encode(doc_text)
                dc = self.token_encode(self.doc_to_domain_conditional(doc))
                if self.log_instances > 0:
                    self.log_instances -= 1
                    ds_name = self.dataset_name
                    if isinstance(ds_name, list):
                        ds_name = ds_name[0]
                    log.info(
                        f"Sample doc from ({self.dataset_path}, {ds_name}, {self.current_prompt}):"
                        + f"\ndoc_text: {doc_text}\ncontinuations: {continuations}"
                    )

                for cont_id, continuation_str in enumerate(continuations):
                    cont_str_len = len(continuation_str) - 1  # continuation contain leading blank
                    continuation = self.token_encode(continuation_str)

                    # query, remove last token from continuation, truncate from left is longer than model ctx length
                    query = ctx + continuation[:-1]
                    query = query[-self.model_ctx_len :]
                    # this will be different from len(ctx) when truncated by model_ctx_len
                    actual_ctx_len = len(query) - len(continuation) + 1

                    # get domain conditional query
                    # we don't expect this to be longer than self.model_ctx_len and it won't make sense to truncate from left
                    dc_query = dc + continuation[:-1]

                    # form a sample
                    self.samples.append(
                        {
                            "doc_id": doc_id,
                            "cont_id": cont_id,
                            "ctx": ctx,
                            "continuation": continuation,
                            "ctx_len": actual_ctx_len,
                            "dc_len": len(dc),
                            "cont_len": len(
                                continuation
                            ),  # even if query has last token removed, LM will output same cont len
                            "cont_str_len": cont_str_len,
                            "query": query,  # remove last token from continuation
                            "dc_query": dc_query,
                            "label_id": label_id,
                        }
                    )

                doc_id += 1

    def pad_tokens_until_max(self, tokens, max_len=2048):
        """truncate from left if len(tokens) > model_ctx_len, max_len is not considered then
        queries are already truncated at max length of model_ctx_len
        this acts as additional check for all types of sequences in the batch
        """
        if len(tokens) > self.model_ctx_len:
            return tokens[-self.model_ctx_len :]
        else:
            # pad to max_len, but check again if this padding exceeded self.model_ctx_len
            # this time truncate from right side of the sequence because additional padding caused len(tokens) > self.model_ctx_len
            tokens = tokens + [self.tokenizer.pad_token_id] * (max_len - len(tokens))

            if len(tokens) > self.model_ctx_len:
                tokens = tokens[: self.model_ctx_len]

            return tokens

    def collate_fn(self, data):
        # pad to max length
        # 'ctx', 'continuation', 'query' can all have variable length
        max_ctx_len = 0
        max_cont_len = 0
        max_query_len = 0
        max_dc_query_len = 0

        for sample in data:
            if len(sample["ctx"]) > max_ctx_len:
                max_ctx_len = len(sample["ctx"])

            if len(sample["continuation"]) > max_cont_len:
                max_cont_len = len(sample["continuation"])

            if len(sample["query"]) > max_query_len:
                max_query_len = len(sample["query"])

            if len(sample["dc_query"]) > max_dc_query_len:
                max_dc_query_len = len(sample["dc_query"])

        doc_ids = []
        cont_ids = []
        ctxs = []
        continuations = []
        ctx_lens = []
        dc_lens = []
        cont_lens = []
        cont_str_lens = []
        queries = []
        dc_queries = []
        label_ids = []

        # pad according to max_lengths
        for sample in data:
            doc_ids.append(sample["doc_id"])
            cont_ids.append(sample["cont_id"])

            ctxs.append(torch.LongTensor(self.pad_tokens_until_max(sample["ctx"], max_len=max_ctx_len)))
            continuations.append(
                torch.LongTensor(self.pad_tokens_until_max(sample["continuation"], max_len=max_cont_len))
            )

            ctx_lens.append(sample["ctx_len"])
            dc_lens.append(sample["dc_len"])
            cont_lens.append(sample["cont_len"])
            cont_str_lens.append(sample["cont_str_len"])

            queries.append(torch.LongTensor(self.pad_tokens_until_max(sample["query"], max_len=max_query_len)))
            dc_queries.append(
                torch.LongTensor(self.pad_tokens_until_max(sample["dc_query"], max_len=max_dc_query_len))
            )

            label_ids.append(sample["label_id"])

        batch = {
            "doc_id": torch.LongTensor(doc_ids),
            "cont_id": torch.LongTensor(cont_ids),
            "ctx": torch.stack(ctxs),
            "continuation": torch.stack(continuations),
            "ctx_len": torch.LongTensor(ctx_lens),
            "dc_len": torch.LongTensor(dc_lens),
            "cont_len": torch.LongTensor(cont_lens),  # since query has last token removed from continuation
            "cont_str_len": torch.LongTensor(cont_str_lens),
            "input_ids": torch.stack(queries),
            "dc_input_ids": torch.stack(dc_queries),
            "label_id": torch.LongTensor(label_ids),
        }

        return batch

    def token_encode(self, string: str) -> List[int]:
        return self.tokenizer.encode(string, add_special_tokens=False)

    def token_decode(self, tokens: List[int]) -> str:
        return self.tokenizer.decode(tokens)

    @abc.abstractmethod
    def doc_to_text(self, doc) -> str:
        """Match EAI eval harness
        returns a single context string
        """
        raise NotImplementedError

    @abc.abstractmethod
    def doc_to_continuations(self, doc) -> List[str]:
        """Match EAI eval harness
        returns a list of continuations
        """
        raise NotImplementedError

    @abc.abstractmethod
    def doc_to_label(self, doc) -> int:
        """Match EAI eval harness
        returns continuation id which corresponds to true label
        """
        raise NotImplementedError

    def doc_to_domain_conditional(self, doc) -> str:
        """Provide string for domain conditional normalization
        by default its blank string, continuation normalized by prob conditioned on a blank
        """
        del doc
        return " "


class PIQA(ICLMultiChoiceTaskDataset):
    """PIQA sends context in the following fashion: "Question: GOAL\nAnswer:"
    space added as prefix to each continuation

    implement PMI_DC

    {
        'goal': "How do I ready a guinea pig cage for it's new occupants?",
        'sol1': 'Provide the guinea pig with a cage full of a few inches of bedding made of ripped paper strips, you will also need to supply it with a water bottle and a food dish.',
        'sol2': 'Provide the guinea pig with a cage full of a few inches of bedding made of ripped jeans material, you will also need to supply it with a water bottle and a food dish.',
        'label': 0
    }
    """

    metric_type = "len_norm"

    def __init__(self, tokenizer, dataset_path="piqa", dataset_name='plain_text'):
        super().__init__(
            tokenizer=tokenizer,
            dataset_path=dataset_path,
            dataset_name=dataset_name,
        )

    def doc_to_text(self, doc):
        return "Question: " + doc["goal"] + "\nAnswer:"

    def doc_to_continuations(self, doc):
        # add spaces in front of continuation
        return [" " + doc["sol1"], " " + doc["sol2"]]

    def doc_to_label(self, doc):
        return doc["label"]

    def doc_to_domain_conditional(self, doc):
        del doc
        return "Answer:"


class HellaSwag(ICLMultiChoiceTaskDataset):
    """HellaSwag concats "ACTIVITY_LABEL: CTX_A CTX_B.capitalize()" to form context and then sends endings as continuations
        space added as prefix to each continuation

    {
        'activity_label': 'Roof shingle removal',
        'ctx_a': 'A man is sitting on a roof.',
        'ctx_b': 'he',
        'ctx': 'A man is sitting on a roof. he',
        'endings': ['is using wrap to wrap a pair of skis.', 'is ripping level tiles off.', "is holding a rubik's cube.", 'starts pulling up roofing on a roof.'],
        'label': '3'
    }
    """

    metric_type = "len_norm"

    def __init__(self, tokenizer, dataset_path="Rowan/hellaswag", dataset_name=None):
        super().__init__(
            tokenizer=tokenizer,
            dataset_path=dataset_path,
            dataset_name=dataset_name,
        )

    @classmethod
    def preprocess(cls, text):
        text = text.strip()
        # NOTE: Brackets are artifacts of the WikiHow dataset portion of HellaSwag.
        text = text.replace(" [title]", ". ")
        text = re.sub("\\[.*?\\]", "", text)
        text = text.replace("  ", " ")

        return text

    def doc_to_text(self, doc):
        return self.preprocess(doc["activity_label"] + ": " + doc["ctx_a"] + " " + doc["ctx_b"].capitalize())

    def doc_to_continuations(self, doc):
        # add spaces in front of continuation
        return [" " + self.preprocess(ending) for ending in doc["endings"]]

    def doc_to_label(self, doc):
        return int(doc["label"])

    def doc_to_domain_conditional(self, doc):
        domain_conditional = self.preprocess(doc["ctx_b"].capitalize())

        # ensure non 0 len domain conditional
        if len(domain_conditional) == 0:
            return self.preprocess(doc["ctx_a"]).split(" ")[-1]

        return domain_conditional


class WinoGrande(ICLMultiChoiceTaskDataset):
    """Prompt: split sentence at _ "SENTENCE[:idx] + OPTION1/OPTION2", where idx = SENTENCE.index("_")
        implement PMI_DC
        acc, random at 50%
        continuation is everything in setnence after '_' (" SENTENCE[idx:].strip()")

        Req_loglikelihood('People think Samantha', ' is embarassed, because Samantha made snide comments about the shirt Rebecca was wearing.')
        Req_loglikelihood('People think Rebecca', ' is embarassed, because Samantha made snide comments about the shirt Rebecca was wearing.')

    {
        'sentence': 'People think _ is embarassed, because Samantha made snide comments about the shirt Rebecca was wearing.',
        'option1': 'Samantha',
        'option2': 'Rebecca',
        'answer': '2'
    }

    TODO: might need to write custom metric for Winogrande
    """

    metric_type = "acc"

    def __init__(self, tokenizer, dataset_path="winogrande", dataset_name="winogrande_xl"):
        # all winogrande datasets have same val set
        super().__init__(
            tokenizer=tokenizer,
            dataset_path=dataset_path,
            dataset_name=dataset_name,
        )

    def prep_examples(self):
        """Overwrite for WinoGrande as multiple ctx, single continuation"""
        doc_id = 0
        for doc in self.dataset:
            # here ctx is a list
            ctxs = self.doc_to_text(doc)
            dcs = self.doc_to_domain_conditional(doc)

            continuation = self.doc_to_continuations(doc)
            label_id = self.doc_to_label(doc)
            cont_str_len = len(continuation) - 1  # continuations contain leading blank space

            # tokenize
            continuation = self.token_encode(continuation)

            for cont_id, (ctx, dc) in enumerate(zip(ctxs, dcs)):
                ctx = self.token_encode(ctx)
                dc = self.token_encode(dc)

                # query, remove last token from continuation, truncate from left is longer than model ctx length
                query = ctx + continuation[:-1]
                query = query[-self.model_ctx_len :]

                # get domain conditional query
                # we don't expect this to be longer than self.model_ctx_len and it won't make sense to truncate from left
                dc_query = dc + continuation[:-1]

                # form a sample
                self.samples.append(
                    {
                        "doc_id": doc_id,
                        "cont_id": cont_id,
                        "ctx": ctx,
                        "continuation": continuation,
                        "ctx_len": len(ctx),
                        "dc_len": len(dc),
                        "cont_len": len(
                            continuation
                        ),  # even if query has last token removed, LM will output same cont len
                        "cont_str_len": cont_str_len,
                        "query": query,  # remove last token from continuation
                        "dc_query": dc_query,
                        "label_id": label_id,
                    }
                )

            doc_id += 1

    def doc_to_text(self, doc):
        # special case where there are multiple ctx and single continuation
        pronoun_loc = doc["sentence"].index("_")

        ctx = []
        for option in [doc["option1"], doc["option2"]]:
            ctx.append(doc["sentence"][:pronoun_loc] + option)

        return ctx

    def doc_to_continuations(self, doc):
        # add spaces in front of continuation
        pronoun_loc = doc["sentence"].index("_") + 1
        return " " + doc["sentence"][pronoun_loc:].strip()

    def doc_to_label(self, doc):
        return int(doc["answer"]) - 1

    def doc_to_domain_conditional(self, doc):
        """same number of domain conditionals as context"""
        return [doc["option1"], doc["option2"]]


class OpenBookQA(ICLMultiChoiceTaskDataset):
    """OBQA: question_stem is sent as context (no special prompt format) and choices are sent as continuation
        space added as prefix to each continuation

        implement PMI_DC

    {
        'question_stem': 'Frilled sharks and angler fish live far beneath the surface of the ocean, which is why they are known as',
        'choices': {'text': ['Deep sea animals', 'fish', 'Long Sea Fish', 'Far Sea Animals'],
        'label': ['A', 'B', 'C', 'D']},
        'answerKey': 'A'
    }
    """

    metric_type = "len_norm"

    def __init__(self, tokenizer, dataset_path="openbookqa", dataset_name="main"):
        super().__init__(
            tokenizer=tokenizer,
            dataset_path=dataset_path,
            dataset_name=dataset_name,
        )

    def doc_to_text(self, doc):
        return doc["question_stem"]

    def doc_to_continuations(self, doc):
        # add spaces in front of continuation
        return [" " + choice for choice in doc["choices"]["text"]]

    def doc_to_label(self, doc):
        return ["A", "B", "C", "D"].index(doc["answerKey"].strip())

    def doc_to_domain_conditional(self, doc):
        return doc["question_stem"].strip().split(" ")[-1]


class BoolQ(ICLMultiChoiceTaskDataset):
    """Prompt: "PASSAGE\nQuestion: QUESTION?\nAnswer:"
    acc, random at 50% (SuperGLUE)
    continuation: yes, no

    {
        'question': 'is ncis new orleans over for the season',
        'passage': 'NCIS: New Orleans (season 4) -- The fourth season of NCIS: New Orleans premiered on September 26, 2017 on CBS. The series continues to air following Bull, Tuesday at 10:00 p.m. (ET) and contained 24 episodes. The season concluded on May 15, 2018.',
        'label': 1
    }
    """

    metric_type = "acc"

    def __init__(self, tokenizer, dataset_path="google/boolq", dataset_name=None):
        super().__init__(
            tokenizer=tokenizer,
            dataset_path=dataset_path,
            dataset_name=dataset_name,
        )

    def doc_to_text(self, doc):
        return doc["passage"] + "\nQuestion: " + doc["question"] + "?\nAnswer:"

    def doc_to_continuations(self, doc):
        del doc
        # add spaces in front of continuation
        return [" yes", " no"]

    def doc_to_label(self, doc):
        # if doc['answer'] is True, return index of " yes" which is 0
        if doc["answer"]:
            return 0
        else:
            return 1

    def doc_to_domain_conditional(self, doc):
        del doc
        return "Answer:"


class SciQ(ICLMultiChoiceTaskDataset):
    """SciQ sends context as "SUPPORT\nQuestion: QUESTION\nAnswer:" and then distractors + correct_answer as continuations
        space added as prefix to each continuation

        implement PMI_DC

    {
        'question': 'Who proposed the theory of evolution by natural selection?',
        'distractor3': 'Scopes',
        'distractor1': 'Linnaeus',
        'distractor2': 'shaw',
        'correct_answer': 'darwin',
        'support': ''
    }
    """

    metric_type = "acc"

    def __init__(self, tokenizer, dataset_path="sciq", dataset_name=None):
        super().__init__(
            tokenizer=tokenizer,
            dataset_path=dataset_path,
            dataset_name=dataset_name,
        )

    def doc_to_text(self, doc):
        return doc["support"].strip() + "\nQuestion: " + doc["question"] + "\nAnswer:"

    def doc_to_continuations(self, doc):
        # add spaces in front of continuation
        return [
            " " + doc["distractor1"],
            " " + doc["distractor2"],
            " " + doc["distractor3"],
            " " + doc["correct_answer"],
        ]

    def doc_to_label(self, doc):
        del doc
        return 3

    def doc_to_domain_conditional(self, doc):
        del doc
        return "Answer:"


class ArcEasy(ICLMultiChoiceTaskDataset):
    """ArcEasy creates context with "Question: QUESTION\nAnswer:" and sends the choices as continuations
        space added as prefix to each continuation

    {
        'question': 'Which technology was developed most recently?',
        'choices': {'text': ['cellular telephone', 'television', 'refrigerator', 'airplane'],
        'label': ['A', 'B', 'C', 'D']},
        'answerKey': 'A'
    }
    """

    metric_type = "acc"

    def __init__(self, tokenizer, dataset_path="allenai/ai2_arc", dataset_name="ARC-Easy"):
        super().__init__(
            tokenizer=tokenizer,
            dataset_path=dataset_path,
            dataset_name=dataset_name,
        )

    def doc_to_text(self, doc):
        return "Question: " + doc["question"] + "\nAnswer:"

    def doc_to_continuations(self, doc):
        # add spaces in front of continuation
        return [" " + choice for choice in doc["choices"]["text"]]

    def doc_to_label(self, doc):
        # some doc["answerKey"] are stored as numbers
        num_to_letter = {"1": "A", "2": "B", "3": "C", "4": "D", "5": "E"}

        if doc["answerKey"] in num_to_letter:
            doc["answerKey"] = num_to_letter[doc["answerKey"]]

        return ["A", "B", "C", "D", "E"].index(doc["answerKey"])

    def doc_to_domain_conditional(self, doc):
        del doc
        return "Answer:"


class ArcChallenge(ArcEasy):
    """ArcChallenge follows the same prompt format as ArcEasy.
    implement PMI_DC
    """

    metric_type = "len_norm"  # Ideally "pmi_dc"

    def __init__(self, tokenizer, dataset_path="allenai/ai2_arc", dataset_name="ARC-Challenge"):
        super().__init__(
            tokenizer=tokenizer,
            dataset_path=dataset_path,
            dataset_name=dataset_name,
        )


class BasicArithmetic(ArcEasy):
    """This is a basic arithmetic task follows the same prompt format as ArcEasy.
    Example:
    {"id": "q85_1d1d_max1d_plus",
    "question": "Calculate 2 + 5 =",
    "choices": {"text": ["8", "7", "6", "17"],
    "label": ["A", "B", "C", "D"]},
    "answerKey": "B", "type_tag": "easy"}

    """

    metric_type = "acc"

    def __init__(self, tokenizer, dataset_path="allenai/basic_arithmetic", dataset_name=None):
        super().__init__(
            tokenizer=tokenizer,
            dataset_path=dataset_path,
            dataset_name=dataset_name,
        )


class COPA(ICLMultiChoiceTaskDataset):
    """Prompt: "PREMISE.strip()[:-1] because/therefore"
    Req_loglikelihood('The pair of students came under scrutiny by the teacher because', ' the students both received excellent grades.'
    continuations: CHOICE1/CHOICE2

    "cause": "because",
    "effect": "therefore",

    implement PMI_DC
    acc, random at 50%

    {
        'premise': 'The pair of students came under scrutiny by the teacher.',
        'choice1': 'The students both received excellent grades.',
        'choice2': 'Their responses on the assignment were identical.',
        'question': 'cause',
        'label': 1
    }
    """

    metric_type = "acc"

    def __init__(self, tokenizer, dataset_path="super_glue", dataset_name="copa"):
        super().__init__(
            tokenizer=tokenizer,
            dataset_path=dataset_path,
            dataset_name=dataset_name,
        )

    def doc_to_text(self, doc):
        connector = "because" if doc["question"] == "cause" else "therefore"

        # remove the period
        return doc["premise"].strip()[:-1] + " " + connector

    def doc_to_continuations(self, doc):
        # add spaces in front of continuation
        def convert_choice(choice):
            return choice[0].lower() + choice[1:]

        return [" " + convert_choice(doc["choice1"]), " " + convert_choice(doc["choice2"])]

    def doc_to_label(self, doc):
        return doc["label"]

    def doc_to_domain_conditional(self, doc):
        return "because" if doc["question"] == "cause" else "therefore"


class RTE(ICLMultiChoiceTaskDataset):
    """Prompt: "SENTENCE1\nQuestion: SENTENCE2 True or False?\nAnswer:"
    implement PMI_DC
    acc, random at 50% (GLUE)
    continuations: True, False

    {
        'sentence1': 'The number of Danes opposed to swapping the krone for the euro has increased slightly to 35.3 percent, up from 34.6 percent in April, according to a poll published on Thursday by Danske Bank.',
        'sentence2': 'The introduction of the euro has been opposed.',
        'label': 0,
    }
    """

    metric_type = "len_norm"

    def __init__(self, tokenizer, dataset_path="glue", dataset_name="rte"):
        super().__init__(
            tokenizer=tokenizer,
            dataset_path=dataset_path,
            dataset_name=dataset_name,
        )

    def doc_to_text(self, doc):
        return doc["sentence1"] + "\nQuestion: " + doc["sentence2"] + " True or False?\nAnswer:"

    def doc_to_continuations(self, doc):
        del doc
        # add spaces in front of continuation
        return [" True", " False"]

    def doc_to_label(self, doc):
        return doc["label"]

    def doc_to_domain_conditional(self, doc):
        del doc
        return "Answer:"


class CommitmentBank(ICLMultiChoiceTaskDataset):
    """Prompt: "PREMISE\nQuestion: HYPOTHESIS. True, False or Neither?\nAnswer:"
    continuations: True, False, Neither

        implement PMI_DC
        acc/F1, random at 33% acc. (SuperGLUE)

    {
        'premise': 'Then they would awake, terrified and sweating, to find themselves in white starched linen, in a comfortable bed, in peaceful England. And all would be well. It may be said that although he survived it the siege nevertheless had a bad effect on the Collector.',
        'hypothesis': 'the siege nevertheless had a bad effect on the Collector',
        'label': 0
    }
    """

    metric_type = "acc"

    def __init__(self, tokenizer, dataset_path="super_glue", dataset_name="cb"):
        super().__init__(
            tokenizer=tokenizer,
            dataset_path=dataset_path,
            dataset_name=dataset_name,
        )

    def doc_to_text(self, doc):
        return doc["premise"] + "\nQuestion: " + doc["hypothesis"] + ". True, False or Neither?\nAnswer:"

    def doc_to_continuations(self, doc):
        del doc
        # add spaces in front of continuation
        return [" True", " False", " Neither"]

    def doc_to_label(self, doc):
        return doc["label"]

    def doc_to_domain_conditional(self, doc):
        del doc
        return "Answer:"


class MRPC(ICLMultiChoiceTaskDataset):
    """Prompt for MRPC is formed using "Sentence 1: SENTENCE1\nSentence 2: SENTENCE2\nQuestion: Do both sentences mean the same thing?\nAnswer:"
    acc/F1, random at 50% acc. (GLUE)
    continuations: yes and no

    {
        'sentence1': 'In fiction : Edward P. Jones ( " The Known World " ) and Scott Spencer ( " A Ship Made of Paper " ) .',
        'sentence2': 'The fifth nominee for fiction is Scott Spencer , for A Ship Made of Paper .',
        'label': 0
    }
    """

    metric_type = "f1"

    def __init__(self, tokenizer, dataset_path="glue", dataset_name="mrpc"):
        super().__init__(
            tokenizer=tokenizer,
            dataset_path=dataset_path,
            dataset_name=dataset_name,
        )

    @classmethod
    def preprocess(cls, string: str) -> str:
        string = string.replace(" n't", "n't")
        string = string.replace(" )", ")")
        string = string.replace("( ", "(")
        string = string.replace('" ', '"')
        string = string.replace(' "', '"')

        string = re.sub(r" (['.,])", r"\1", string)

        return string

    def doc_to_text(self, doc):
        return (
            "Sentence 1: "
            + self.preprocess(doc["sentence1"])
            + "\nSentence 2: "
            + self.preprocess(doc["sentence2"])
            + "\nQuestion: Do both sentences mean the same thing?\nAnswer:"
        )

    def doc_to_continuations(self, doc):
        del doc
        # add spaces in front of continuation
        return [" yes", " no"]

    def doc_to_label(self, doc):
        # if doc['label'] is True, return index of " yes" which is 0
        if doc["label"]:
            return 0
        else:
            return 1

    def doc_to_domain_conditional(self, doc):
        del doc
        return "Answer:"


class SST2(ICLMultiChoiceTaskDataset):
    """SST2 task formats prompts as "SENTENCE\nQuestion: Is this sentence positive or negative?\nAnswer:"
    some preprocessing done on sentence

    constructs 2 requests, 1 for positive and another for negative
    positive and negative have just 1 token in tokenizer
    positive: 1313
    negative: 2430

    implement PMI_DC
    acc, random at 50% (GLUE)

    {
        'sentence': "harrison 's flowers puts its heart in the right place , but its brains are in no particular place at all . ",
        'label': 1,
    }
    """

    metric_type = "acc"

    def __init__(self, tokenizer, dataset_path="glue", dataset_name="sst2"):
        super().__init__(
            tokenizer=tokenizer,
            dataset_path=dataset_path,
            dataset_name=dataset_name,
        )

    @classmethod
    def preprocess(cls, string: str) -> str:
        string = string.replace(" n't", "n't")
        string = string.replace(" )", ")")
        string = string.replace("( ", "(")
        string = string.replace('" ', '"')
        string = string.replace(' "', '"')

        string = re.sub(r" (['.,])", r"\1", string)

        return string

    def doc_to_text(self, doc):
        return self.preprocess(doc["sentence"]) + "\nQuestion: Is this sentence positive or negative?\nAnswer:"

    def doc_to_continuations(self, doc):
        del doc
        # add spaces in front of continuation
        # # {1: "positive", 0: "negative"}
        return [" negative", " positive"]

    def doc_to_label(self, doc):
        # {1: "positive", 0: "negative"}
        return doc["label"]

    def doc_to_domain_conditional(self, doc):
        del doc
        return "Answer:"


class MMLU(ICLMultiChoiceTaskDataset):
    """MMLU creates context with "Question: QUESTION\nAnswer:" and sends the choices as continuations
           space added as prefix to each continuation

       {
           'question': "Which of the following terms describes the body's ability to maintain its normal state?",
           'subject': 'anatomy',
           'choices': ['Anabolism', 'Catabolism', 'Tolerance', 'Homeostasis'],
    '       answer': 3
        }
    """

    metric_type = "len_norm"  # Ideally pmi_dc

    _subcategories = {
        "abstract_algebra": ["math"],
        "anatomy": ["health"],
        "astronomy": ["physics"],
        "business_ethics": ["business"],
        "clinical_knowledge": ["health"],
        "college_biology": ["biology"],
        "college_chemistry": ["chemistry"],
        "college_computer_science": ["computer science"],
        "college_mathematics": ["math"],
        "college_medicine": ["health"],
        "college_physics": ["physics"],
        "computer_security": ["computer science"],
        "conceptual_physics": ["physics"],
        "econometrics": ["economics"],
        "electrical_engineering": ["engineering"],
        "elementary_mathematics": ["math"],
        "formal_logic": ["philosophy"],
        "global_facts": ["other"],
        "high_school_biology": ["biology"],
        "high_school_chemistry": ["chemistry"],
        "high_school_computer_science": ["computer science"],
        "high_school_european_history": ["history"],
        "high_school_geography": ["geography"],
        "high_school_government_and_politics": ["politics"],
        "high_school_macroeconomics": ["economics"],
        "high_school_mathematics": ["math"],
        "high_school_microeconomics": ["economics"],
        "high_school_physics": ["physics"],
        "high_school_psychology": ["psychology"],
        "high_school_statistics": ["math"],
        "high_school_us_history": ["history"],
        "high_school_world_history": ["history"],
        "human_aging": ["health"],
        "human_sexuality": ["culture"],
        "international_law": ["law"],
        "jurisprudence": ["law"],
        "logical_fallacies": ["philosophy"],
        "machine_learning": ["computer science"],
        "management": ["business"],
        "marketing": ["business"],
        "medical_genetics": ["health"],
        "miscellaneous": ["other"],
        "moral_disputes": ["philosophy"],
        "moral_scenarios": ["philosophy"],
        "nutrition": ["health"],
        "philosophy": ["philosophy"],
        "prehistory": ["history"],
        "professional_accounting": ["other"],
        "professional_law": ["law"],
        "professional_medicine": ["health"],
        "professional_psychology": ["psychology"],
        "public_relations": ["politics"],
        "security_studies": ["politics"],
        "sociology": ["culture"],
        "us_foreign_policy": ["politics"],
        "virology": ["health"],
        "world_religions": ["philosophy"],
    }

    _categories = {
        "stem": ["physics", "chemistry", "biology", "computer science", "math", "engineering"],
        "humanities": ["history", "philosophy", "law"],
        "social_sciences": ["politics", "culture", "economics", "geography", "psychology"],
        "other": ["other", "business", "health"],
    }

    def __init__(
        self,
        tokenizer,
        dataset_path="hails/mmlu_no_train",
        dataset_name=None,
        split="validation",
        prompt_variations=None,
    ):
        dataset_names = []
        # Collect the relevant categories
        if dataset_name in MMLU._categories:
            for sub_cat in MMLU._categories[dataset_name]:
                for name, cats in MMLU._subcategories.items():
                    if sub_cat in cats:
                        dataset_names.append(name)
        elif dataset_name in MMLU._subcategories:
            dataset_names.append(dataset_name)
        else:  # E.g., "math"
            for name, cats in MMLU._subcategories.items():
                if dataset_name in cats:
                    dataset_names.append(name)
        self.dev_set = {}
<<<<<<< HEAD
        prompts = [None]
=======
        prompts: List[Union[None, str]] = [None]
>>>>>>> 0b6e28c0
        if prompt_variations == 1:
            prompts = [None, "inst", "inst+1", "inst+2", "inst+3", "inst+4", "inst+5"]
            # Need to grab the dev set for the few-shot prompts
            for name in dataset_names:
                self.dev_set[name] = datasets.load_dataset(
                    path=dataset_path, name=name, split="dev", trust_remote_code=True
                )
        super().__init__(
            tokenizer=tokenizer,
            dataset_path=dataset_path,
            dataset_name=dataset_names,
            split=split,
            prompts=prompts,
        )

    def doc_to_text(self, doc):
        output_text = "Question: " + doc["question"] + "\nAnswer:"
        if self.current_prompt is not None:
            prefix = ""
            if "inst" in self.current_prompt:
                subject = doc.get("subject").replace("_", " ")
                prefix = f"The following are multiple choice questions (with answers) about {subject}:\n\n"
            num_shots = re.findall("\\+(\\d+)", self.current_prompt)
            if num_shots:
                dev_set = self.dev_set.get(doc.get("subject"), [])
                num_shots_int = int(num_shots[0])
                for idx, dev_doc in enumerate(dev_set):
                    if idx >= num_shots_int:
                        break
                    answer = dev_doc["choices"][dev_doc["answer"]]
                    prefix += "Question: " + dev_doc["question"] + "\nAnswer: " + answer + "\n\n"
            output_text = prefix + output_text
        return output_text

    def doc_to_continuations(self, doc):
        # add spaces in front of continuation
        return [" " + choice for choice in doc["choices"]]

    def doc_to_label(self, doc):
        return doc["answer"]

    def doc_to_domain_conditional(self, doc):
        del doc
        return "Answer:"


label_to_task_map = {
    "piqa": PIQA,
    "hellaswag": HellaSwag,
    "winogrande": WinoGrande,
    "openbook_qa": OpenBookQA,
    "boolq": BoolQ,
    "sciq": SciQ,
    "arc_easy": ArcEasy,
    "arc_challenge": ArcChallenge,
    "basic_arithmetic": BasicArithmetic,
    "copa": COPA,
    "rte": RTE,
    "commitment_bank": CommitmentBank,
    "mrpc": MRPC,
    "sst2": SST2,
    "mmlu_stem_test": (MMLU, {"dataset_name": "stem", "split": "test"}),
    "mmlu_humanities_test": (MMLU, {"dataset_name": "humanities", "split": "test"}),
    "mmlu_social_sciences_test": (MMLU, {"dataset_name": "social_sciences", "split": "test"}),
    "mmlu_other_test": (MMLU, {"dataset_name": "other", "split": "test"}),
    "mmlu_stem": (MMLU, {"dataset_name": "stem"}),
    "mmlu_humanities": (MMLU, {"dataset_name": "humanities"}),
    "mmlu_social_sciences": (MMLU, {"dataset_name": "social_sciences"}),
    "mmlu_other": (MMLU, {"dataset_name": "other"}),
    "mmlu_stem_var": (MMLU, {"dataset_name": "stem", "prompt_variations": 1}),
    "mmlu_humanities_var": (MMLU, {"dataset_name": "humanities", "prompt_variations": 1}),
    "mmlu_social_sciences_var": (MMLU, {"dataset_name": "social_sciences", "prompt_variations": 1}),
    "mmlu_other_var": (MMLU, {"dataset_name": "other", "prompt_variations": 1}),
}<|MERGE_RESOLUTION|>--- conflicted
+++ resolved
@@ -398,7 +398,7 @@
 
     metric_type = "len_norm"
 
-    def __init__(self, tokenizer, dataset_path="piqa", dataset_name='plain_text'):
+    def __init__(self, tokenizer, dataset_path="piqa", dataset_name=None):
         super().__init__(
             tokenizer=tokenizer,
             dataset_path=dataset_path,
@@ -436,7 +436,7 @@
 
     metric_type = "len_norm"
 
-    def __init__(self, tokenizer, dataset_path="Rowan/hellaswag", dataset_name=None):
+    def __init__(self, tokenizer, dataset_path="hellaswag", dataset_name=None):
         super().__init__(
             tokenizer=tokenizer,
             dataset_path=dataset_path,
@@ -589,7 +589,7 @@
 
     metric_type = "len_norm"
 
-    def __init__(self, tokenizer, dataset_path="openbookqa", dataset_name="main"):
+    def __init__(self, tokenizer, dataset_path="openbookqa", dataset_name=None):
         super().__init__(
             tokenizer=tokenizer,
             dataset_path=dataset_path,
@@ -624,7 +624,7 @@
 
     metric_type = "acc"
 
-    def __init__(self, tokenizer, dataset_path="google/boolq", dataset_name=None):
+    def __init__(self, tokenizer, dataset_path="boolq", dataset_name=None):
         super().__init__(
             tokenizer=tokenizer,
             dataset_path=dataset_path,
@@ -711,7 +711,7 @@
 
     metric_type = "acc"
 
-    def __init__(self, tokenizer, dataset_path="allenai/ai2_arc", dataset_name="ARC-Easy"):
+    def __init__(self, tokenizer, dataset_path="ai2_arc", dataset_name="ARC-Easy"):
         super().__init__(
             tokenizer=tokenizer,
             dataset_path=dataset_path,
@@ -746,7 +746,7 @@
 
     metric_type = "len_norm"  # Ideally "pmi_dc"
 
-    def __init__(self, tokenizer, dataset_path="allenai/ai2_arc", dataset_name="ARC-Challenge"):
+    def __init__(self, tokenizer, dataset_path="ai2_arc", dataset_name="ARC-Challenge"):
         super().__init__(
             tokenizer=tokenizer,
             dataset_path=dataset_path,
@@ -1120,11 +1120,7 @@
                 if dataset_name in cats:
                     dataset_names.append(name)
         self.dev_set = {}
-<<<<<<< HEAD
-        prompts = [None]
-=======
         prompts: List[Union[None, str]] = [None]
->>>>>>> 0b6e28c0
         if prompt_variations == 1:
             prompts = [None, "inst", "inst+1", "inst+2", "inst+3", "inst+4", "inst+5"]
             # Need to grab the dev set for the few-shot prompts
