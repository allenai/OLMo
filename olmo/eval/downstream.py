--- conflicted
+++ resolved
@@ -1456,7 +1456,6 @@
         return "Answer:"
 
 
-<<<<<<< HEAD
 class Vera(ICLMultiChoiceTaskDataset):
 
     metric_type = "len_norm"
@@ -1481,7 +1480,8 @@
 
     def doc_to_label(self, doc) -> int:
         return 0
-=======
+
+
 class OEEvalTask(ICLMultiChoiceTaskDataset):
     """Generic class for OE evaluation tasks"""
 
@@ -1625,7 +1625,6 @@
 
     def doc_to_label(self, doc) -> int:
         raise NotImplementedError
->>>>>>> 6c3373fa
 
 
 label_to_task_map = {
