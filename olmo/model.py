--- conflicted
+++ resolved
@@ -1026,12 +1026,9 @@
         else:
             raise NotImplementedError(v_cfg.name)
 
-<<<<<<< HEAD
     def get_image_preprocessor(self):
         raise NotImplementedError()
 
-=======
->>>>>>> 397436ec
     def reset_parameters(self):
         pass
 
@@ -1040,14 +1037,11 @@
     def __init__(self, config: ModelConfig):
         super().__init__(config)
         v_cfg = self.config.vision_backbone
-<<<<<<< HEAD
         self.preprocessor = ResizeImage(
             (v_cfg.image_width, v_cfg.image_height),
             (v_cfg.patch_width, v_cfg.patch_height),
             v_cfg.resize_method
         )
-=======
->>>>>>> 397436ec
         assert v_cfg is not None
         self.ff = nn.Linear(
             v_cfg.patch_width * v_cfg.patch_height * 3, self.config.d_model, device=self.config.init_device
@@ -1063,12 +1057,9 @@
         image_patches = image_patches.view(batch_size, num_patches, -1)
         return self.ff(image_patches)
 
-<<<<<<< HEAD
     def get_image_preprocessor(self):
         return self.preprocessor
 
-=======
->>>>>>> 397436ec
 
 class Olmo(nn.Module):
     def __init__(self, config: ModelConfig, init_params: bool = True):
@@ -1290,11 +1281,7 @@
         if img_emb is not None:
             # Inject image patch embeddings into input embeddings.
             assert image_offsets is not None
-<<<<<<< HEAD
             image_offsets_mask = image_offsets >= 0
-=======
-            image_offsets_mask = image_offsets > 0
->>>>>>> 397436ec
             batch_idx = torch.arange(0, batch_size, device=x.device).repeat_interleave(
                 image_offsets_mask.sum(dim=-1)
             )
@@ -1437,9 +1424,6 @@
     def get_fsdp_wrap_policy(self, wrap_strategy: Optional[FSDPWrapStrategy] = None):
         if wrap_strategy is None:
             return None
-<<<<<<< HEAD
-        elif wrap_strategy == FSDPWrapStrategy.by_block:
-=======
 
         # The 'recurse' mode for the wrap function does not behave like you'd expect.
         # Even if we return False, it may still recurse because PyTorch does what it wants,
@@ -1452,20 +1436,14 @@
             size_based_module_to_wrap.add(self.transformer.ff_out)
 
         if wrap_strategy == FSDPWrapStrategy.by_block:
->>>>>>> 397436ec
 
             def fsdp_wrap_fn(module, recurse: bool = True, nonwrapped_numel: int = 0):
                 del nonwrapped_numel
                 wrap = isinstance(module, (OlmoBlock, OlmoVisionBackbone))
                 if recurse:
-<<<<<<< HEAD
-                    return True  # always recurse for simplicity
-                return isinstance(module, (OlmoVisionBackbone, OlmoBlock))
-=======
                     return True
                 else:
                     return wrap
->>>>>>> 397436ec
 
             return fsdp_wrap_fn
         elif wrap_strategy == FSDPWrapStrategy.by_block_and_size:
@@ -1474,14 +1452,9 @@
                 del nonwrapped_numel
                 wrap = isinstance(module, (OlmoBlock, OlmoVisionBackbone)) or module in size_based_module_to_wrap
                 if recurse:
-<<<<<<< HEAD
-                    return True  # always recurse for simplicity
-                return isinstance(module, (OlmoVisionBackbone, OlmoBlock, nn.Linear, nn.Embedding))
-=======
                     return True
                 else:
                     return wrap
->>>>>>> 397436ec
 
             return fsdp_wrap_fn
         elif wrap_strategy == FSDPWrapStrategy.by_block_group:
@@ -1494,14 +1467,9 @@
                 del nonwrapped_numel
                 wrap = isinstance(module, (OlmoBlockGroup, OlmoVisionBackbone))
                 if recurse:
-<<<<<<< HEAD
-                    return True  # always recurse for simplicity
-                return isinstance(module, (OlmoVisionBackbone, OlmoBlockGroup))
-=======
                     return True
                 else:
                     return wrap
->>>>>>> 397436ec
 
             return fsdp_wrap_fn
         elif wrap_strategy == FSDPWrapStrategy.by_block_group_and_size:
@@ -1516,14 +1484,9 @@
                     isinstance(module, (OlmoBlockGroup, OlmoVisionBackbone)) or module in size_based_module_to_wrap
                 )
                 if recurse:
-<<<<<<< HEAD
-                    return True  # always recurse for simplicity
-                return isinstance(module, (OlmoVisionBackbone, OlmoBlockGroup, nn.Linear, nn.Embedding))
-=======
                     return True
                 else:
                     return wrap
->>>>>>> 397436ec
 
             return fsdp_wrap_fn
         elif wrap_strategy == FSDPWrapStrategy.size_based:
@@ -1547,14 +1510,9 @@
                 del nonwrapped_numel
                 wrap = isinstance(module, (OlmoBlock, OlmoVisionBackbone)) and module.layer_id % c == 0
                 if recurse:
-<<<<<<< HEAD
-                    return True  # always recurse for simplicity
-                return isinstance(module, (OlmoVisionBackbone, OlmoBlock)) and module.layer_id % c == 0
-=======
                     return True
                 else:
                     return wrap
->>>>>>> 397436ec
 
             return fsdp_wrap_fn
         else:
