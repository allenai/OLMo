"""
Adapted from
[MosaiclML](https://github.com/mosaicml/examples.git) and
[minGPT](https://github.com/karpathy/minGPT.git)
"""

from __future__ import annotations

import logging
import math
import sys
from abc import abstractmethod
from collections import defaultdict
from functools import partial
from typing import (
    Callable,
    Dict,
    Iterable,
    List,
    NamedTuple,
    Optional,
    Sequence,
    Set,
    Tuple,
    cast,
)

import torch
import torch.backends.cuda
import torch.nn as nn
import torch.nn.functional as F
from torch import einsum

from .aliases import PathOrStr
from .beam_search import BeamSearch, Constraint, FinalSequenceScorer, Sampler
from .config import (
    ActivationCheckpointingStrategy,
    ActivationType,
    BlockType,
    CheckpointType,
    FSDPWrapStrategy,
    LayerNormType,
    ModelConfig,
    VisionBackboneType,
)
from .exceptions import OLMoConfigurationError
from .initialization import ModuleType, init_weights
from .torch_util import ensure_finite_

if sys.version_info.minor > 8:
    from collections.abc import MutableMapping
elif sys.version_info.minor == 8:
    from typing import MutableMapping
else:
    raise SystemExit("This script supports Python 3.8 or higher")

__all__ = [
    "LayerNormBase",
    "LayerNorm",
    "RMSLayerNorm",
    "RotaryEmbedding",
    "Activation",
    "GELU",
    "ReLU",
    "SwiGLU",
    "OLMoBlock",
    "OLMoSequentialBlock",
    "OLMoParallelBlock",
    "OLMo",
    "OLMoOutput",
    "OLMoGenerateOutput",
]


log = logging.getLogger(__name__)


def activation_checkpoint_function(cfg: ModelConfig):
    preserve_rng_state = (
        (cfg.attention_dropout == 0.0) and (cfg.embedding_dropout == 0.0) and (cfg.residual_dropout == 0.0)
    )
    from torch.utils.checkpoint import checkpoint

    return partial(
        checkpoint,
        preserve_rng_state=preserve_rng_state,
        use_reentrant=False,
    )


class BufferCache(dict, MutableMapping[str, torch.Tensor]):
    """
    Cache for attention biases and other things that would normally be stored as buffers.
    We avoid using buffers because we've run into various issues doing so with FSDP.
    In general it appears the way FSDP handles buffers is not well-defined.
    It doesn't shard them but apparently it does synchronize them across processes, which we want to avoid
    since (A) it isn't necessary, and (B) we sometimes have `-inf` in these biases which might get turned into
    NaNs when they're synchronized due to casting or some other issue.
    """


def _non_meta_init_device(config: ModelConfig) -> torch.device:
    if config.init_device is not None and config.init_device != "meta":
        return torch.device(config.init_device)
    else:
        return torch.device("cuda" if torch.cuda.is_available() else "cpu")


class Dropout(nn.Dropout):
    def forward(self, input: torch.Tensor) -> torch.Tensor:
        if self.p == 0.0:
            return input
        else:
            return F.dropout(input, self.p, self.training, self.inplace)


class LayerNormBase(nn.Module):
    def __init__(
        self,
        config: ModelConfig,
        *,
        size: Optional[int] = None,
        elementwise_affine: Optional[bool] = True,
        eps: float = 1e-05,
    ):
        super().__init__()
        self.config = config
        self.eps = eps
        self.normalized_shape = (size or config.d_model,)
        if elementwise_affine or (elementwise_affine is None and self.config.layer_norm_with_affine):
            self.weight = nn.Parameter(torch.ones(self.normalized_shape, device=config.init_device))
            use_bias = self.config.bias_for_layer_norm
            if use_bias is None:
                use_bias = self.config.include_bias
            if use_bias:
                self.bias = nn.Parameter(torch.zeros(self.normalized_shape, device=config.init_device))
            else:
                self.register_parameter("bias", None)
        else:
            self.register_parameter("bias", None)
            self.register_parameter("weight", None)

    @abstractmethod
    def forward(self, x: torch.Tensor) -> torch.Tensor:
        raise NotImplementedError

    @classmethod
    def build(cls, config: ModelConfig, size: Optional[int] = None, **kwargs) -> LayerNormBase:
        if config.layer_norm_type == LayerNormType.default:
            return LayerNorm(config, size=size, low_precision=False, **kwargs)
        elif config.layer_norm_type == LayerNormType.low_precision:
            return LayerNorm(config, size=size, low_precision=True, **kwargs)
        elif config.layer_norm_type == LayerNormType.rms:
            return RMSLayerNorm(config, size=size, **kwargs)
        else:
            raise NotImplementedError(f"Unknown LayerNorm type: '{config.layer_norm_type}'")

    def _cast_if_autocast_enabled(self, tensor: torch.Tensor, dtype: Optional[torch.dtype] = None) -> torch.Tensor:
        # NOTE: `is_autocast_enabled()` only checks for CUDA autocast, so we use the separate function
        # `is_autocast_cpu_enabled()` for CPU autocast.
        # See https://github.com/pytorch/pytorch/issues/110966.
        if tensor.device.type == "cuda" and torch.is_autocast_enabled():
            return tensor.to(dtype=dtype if dtype is not None else torch.get_autocast_gpu_dtype())
        elif tensor.device.type == "cpu" and torch.is_autocast_cpu_enabled():
            return tensor.to(dtype=dtype if dtype is not None else torch.get_autocast_cpu_dtype())
        else:
            return tensor

    def reset_parameters(self):
        if self.weight is not None:
            torch.nn.init.ones_(self.weight)  # type: ignore
        if self.bias is not None:
            torch.nn.init.zeros_(self.bias)  # type: ignore


class LayerNorm(LayerNormBase):
    """
    The default :class:`LayerNorm` implementation which can optionally run in low precision.
    """

    def __init__(
        self,
        config: ModelConfig,
        size: Optional[int] = None,
        low_precision: bool = False,
        elementwise_affine: Optional[bool] = None,
        eps: float = 1e-05,
    ):
        super().__init__(config, size=size, elementwise_affine=elementwise_affine, eps=eps)
        self.low_precision = low_precision

    def forward(self, x: torch.Tensor) -> torch.Tensor:
        if self.low_precision:
            module_device = x.device
            downcast_x = self._cast_if_autocast_enabled(x)
            downcast_weight = (
                self._cast_if_autocast_enabled(self.weight) if self.weight is not None else self.weight
            )
            downcast_bias = self._cast_if_autocast_enabled(self.bias) if self.bias is not None else self.bias
            with torch.autocast(enabled=False, device_type=module_device.type):
                return F.layer_norm(
                    downcast_x, self.normalized_shape, weight=downcast_weight, bias=downcast_bias, eps=self.eps
                )
        else:
            return F.layer_norm(x, self.normalized_shape, weight=self.weight, bias=self.bias, eps=self.eps)


class RMSLayerNorm(LayerNormBase):
    """
    RMS layer norm, a simplified :class:`LayerNorm` implementation
    """

    def __init__(
        self,
        config: ModelConfig,
        size: Optional[int] = None,
        elementwise_affine: Optional[bool] = None,
        eps: float = 1e-5,
    ):
        super().__init__(config, size=size, elementwise_affine=elementwise_affine, eps=eps)

    def forward(self, x: torch.Tensor) -> torch.Tensor:
        with torch.autocast(enabled=False, device_type=x.device.type):
            og_dtype = x.dtype
            x = x.to(torch.float32)
            variance = x.pow(2).mean(-1, keepdim=True)
            x = x * torch.rsqrt(variance + self.eps)
            x = x.to(og_dtype)

        if self.weight is not None:
            if self.bias is not None:
                return self.weight * x + self.bias
            else:
                return self.weight * x
        else:
            return x


class RotaryEmbedding(nn.Module):
    """
    [Rotary positional embeddings (RoPE)](https://arxiv.org/abs/2104.09864).
    """

    def __init__(self, config: ModelConfig, cache: BufferCache):
        super().__init__()
        self.config = config
        self.__cache = cache
        # Warm up cache.
        self.get_rotary_embedding(config.max_sequence_length, _non_meta_init_device(config))

    def get_rotary_embedding(self, seq_len: int, device: torch.device) -> Tuple[torch.Tensor, torch.Tensor]:
        if (
            (pos_sin := self.__cache.get("rope_pos_sin")) is not None
            and (pos_cos := self.__cache.get("rope_pos_cos")) is not None
            and pos_sin.shape[-2] >= seq_len
            and pos_cos.shape[-2] >= seq_len
        ):
            if pos_sin.device != device:
                pos_sin = pos_sin.to(device)
                self.__cache["rope_pos_sin"] = pos_sin
            if pos_cos.device != device:
                pos_cos = pos_cos.to(device)
                self.__cache["rope_pos_cos"] = pos_cos
            return pos_sin[:, :, :seq_len, :], pos_cos[:, :, :seq_len, :]

        with torch.autocast(device.type, enabled=False):
            dim = self.config.d_model // self.config.n_heads
            inv_freq = 1.0 / (10000 ** (torch.arange(0, dim, 2, device=device, dtype=torch.float) / dim))
            seq = torch.arange(seq_len, device=device, dtype=torch.float)
            freqs = einsum("i , j -> i j", seq, inv_freq)
            positions = torch.cat((freqs, freqs), dim=-1)
            pos_sin, pos_cos = positions.sin()[None, None, :, :], positions.cos()[None, None, :, :]
        self.__cache["rope_pos_sin"] = pos_sin
        self.__cache["rope_pos_cos"] = pos_cos
        return pos_sin, pos_cos

    def rotate_half(self, x: torch.Tensor) -> torch.Tensor:
        B, nh, T, hs = x.size()
        x = x.view(B, nh, T, 2, hs // 2)
        x1, x2 = x.unbind(dim=-2)
        return torch.cat((-x2, x1), dim=-1)

    def apply_rotary_pos_emb(self, pos_sin: torch.Tensor, pos_cos: torch.Tensor, t: torch.Tensor) -> torch.Tensor:
        return ((t * pos_cos) + (self.rotate_half(t) * pos_sin)).to(t.dtype)

    def forward(self, q: torch.Tensor, k: torch.Tensor) -> Tuple[torch.Tensor, torch.Tensor]:
        if self.config.rope_full_precision:
            q_, k_ = q.float(), k.float()
        else:
            q_, k_ = q, k

        with torch.autocast(q.device.type, enabled=False):
            query_len, key_len = q_.shape[-2], k_.shape[-2]  # could be different if layer_past not None
            pos_sin, pos_cos = self.get_rotary_embedding(key_len, q_.device)
            pos_sin = pos_sin.type_as(q_)
            pos_cos = pos_cos.type_as(q_)
            q_ = self.apply_rotary_pos_emb(
                pos_sin[:, :, key_len - query_len : key_len, :],
                pos_cos[:, :, key_len - query_len : key_len, :],
                q_,
            )
            k_ = self.apply_rotary_pos_emb(pos_sin, pos_cos, k_)
        return q_.type_as(q), k_.type_as(k)


class Activation(nn.Module):
    def __init__(self, config: ModelConfig):
        super().__init__()
        self.config = config

    @abstractmethod
    def forward(self, x: torch.Tensor) -> torch.Tensor:
        raise NotImplementedError

    @property
    @abstractmethod
    def output_multiplier(self) -> float:
        raise NotImplementedError

    @classmethod
    def build(cls, config: ModelConfig) -> Activation:
        if config.activation_type == ActivationType.gelu:
            return cast(Activation, GELU(approximate="none"))
        elif config.activation_type == ActivationType.relu:
            return cast(Activation, ReLU(inplace=False))
        elif config.activation_type == ActivationType.swiglu:
            return SwiGLU(config)
        else:
            raise NotImplementedError(f"Unknown activation: '{config.activation_type}'")


class GELU(nn.GELU):
    @property
    def output_multiplier(self) -> float:
        return 1.0


class ReLU(nn.ReLU):
    @property
    def output_multiplier(self) -> float:
        return 1.0


class SwiGLU(Activation):
    def forward(self, x: torch.Tensor) -> torch.Tensor:
        x, gate = x.chunk(2, dim=-1)
        return F.silu(gate) * x

    @property
    def output_multiplier(self) -> float:
        return 0.5


def causal_attention_bias(seq_len: int, device: torch.device) -> torch.FloatTensor:
    att_bias = torch.triu(
        torch.ones(seq_len, seq_len, device=device, dtype=torch.float),
        diagonal=1,
    )
    att_bias.masked_fill_(att_bias == 1, torch.finfo(att_bias.dtype).min)
    return att_bias.view(1, 1, seq_len, seq_len)  # type: ignore


def get_causal_attention_bias(cache: BufferCache, seq_len: int, device: torch.device) -> torch.Tensor:
    if (causal_bias := cache.get("causal_attention_bias")) is not None and causal_bias.shape[-1] >= seq_len:
        if causal_bias.device != device:
            causal_bias = causal_bias.to(device)
            cache["causal_attention_bias"] = causal_bias
        return causal_bias
    with torch.autocast(device.type, enabled=False):
        causal_bias = causal_attention_bias(seq_len, device)
    cache["causal_attention_bias"] = causal_bias
    return causal_bias


def alibi_attention_bias(seq_len: int, config: ModelConfig, device: torch.device) -> torch.FloatTensor:
    alibi_bias = torch.arange(1 - seq_len, 1, dtype=torch.float, device=device).view(1, 1, 1, seq_len)

    # shape: (1, 1, seq_len, seq_len)
    alibi_bias = alibi_bias - torch.arange(1 - seq_len, 1, dtype=torch.float, device=device).view(1, 1, seq_len, 1)
    alibi_bias.abs_().mul_(-1)

    # shape: (n_heads,)
    m = torch.arange(1, config.n_heads + 1, dtype=torch.float, device=device)
    m.mul_(config.alibi_bias_max / config.n_heads)

    # shape: (1, n_heads, seq_len, seq_len)
    return alibi_bias * (1.0 / (2 ** m.view(1, config.n_heads, 1, 1)))  # type: ignore


class OLMoBlock(nn.Module):
    """
    A base class for transformer block implementations.
    """

    def __init__(self, layer_id: int, config: ModelConfig, cache: BufferCache):
        super().__init__()
        self.layer_id = layer_id
        self.config = config
        self.hidden_size = (
            config.mlp_hidden_size if config.mlp_hidden_size is not None else config.mlp_ratio * config.d_model
        )
        self.__cache = cache
        assert config.d_model % config.n_heads == 0

        self._activation_checkpoint_fn = None

        # Dropout.
        self.dropout = Dropout(config.residual_dropout)

        # Layer norms.
        self.k_norm: Optional[LayerNormBase] = None
        self.q_norm: Optional[LayerNormBase] = None
        if config.attention_layer_norm:
            self.k_norm = LayerNormBase.build(
                config,
                size=config.d_model // config.n_heads if config.multi_query_attention else None,
                elementwise_affine=config.attention_layer_norm_with_affine,
            )
            self.q_norm = LayerNormBase.build(config, elementwise_affine=config.attention_layer_norm_with_affine)

        # Make sure QKV clip coefficient is positive, otherwise it's not well-defined.
        if config.clip_qkv is not None:
            assert config.clip_qkv > 0

        # Activation function.
        self.act = Activation.build(config)
        assert (self.act.output_multiplier * self.hidden_size) % 1 == 0

        # Attention output projection.
        self.attn_out = nn.Linear(
            config.d_model, config.d_model, bias=config.include_bias, device=config.init_device
        )

        # Feed-forward output projection.
        self.ff_out = nn.Linear(
            int(self.act.output_multiplier * self.hidden_size),
            config.d_model,
            bias=config.include_bias,
            device=config.init_device,
        )
        self.ff_out._is_residual = True  # type: ignore

        # Rotary embeddings.
        if self.config.rope:
            self.rotary_emb = RotaryEmbedding(config, self.__cache)

    def reset_parameters(self):
        if self.k_norm is not None:
            self.k_norm.reset_parameters()
        if self.q_norm is not None:
            self.q_norm.reset_parameters()
        init_weights(
            self.config,
            self.attn_out,
            d=self.config.d_model,
            layer_id=self.layer_id,
            type_of_module=ModuleType.out_module,
        )
        init_weights(
            self.config,
            self.ff_out,
            d=self.ff_out.in_features,
            layer_id=self.layer_id,
            type_of_module=ModuleType.out_module,
        )

    def set_activation_checkpointing(self, strategy: Optional[ActivationCheckpointingStrategy]):
        if strategy == ActivationCheckpointingStrategy.fine_grained:
            self._activation_checkpoint_fn = activation_checkpoint_function(self.config)
        else:
            self._activation_checkpoint_fn = None

    @classmethod
    def _cast_attn_bias(cls, bias: torch.Tensor, input_dtype: torch.dtype) -> torch.Tensor:
        target_dtype = input_dtype
        # NOTE: `is_autocast_enabled()` only checks for CUDA autocast, so we use the separate function
        # `is_autocast_cpu_enabled()` for CPU autocast.
        # See https://github.com/pytorch/pytorch/issues/110966.
        if bias.device.type == "cuda" and torch.is_autocast_enabled():
            target_dtype = torch.get_autocast_gpu_dtype()
        elif bias.device.type == "cpu" and torch.is_autocast_cpu_enabled():
            target_dtype = torch.get_autocast_cpu_dtype()
        if bias.dtype != target_dtype:
            bias = bias.to(target_dtype)
            ensure_finite_(bias, check_neg_inf=True, check_pos_inf=False)
        return bias

    def _scaled_dot_product_attention(
        self,
        q: torch.Tensor,
        k: torch.Tensor,
        v: torch.Tensor,
        attn_mask: Optional[torch.Tensor] = None,
        dropout_p: float = 0.0,
        is_causal: bool = False,
    ) -> torch.Tensor:
        """
        Computes scaled dot product attention on query, key and value tensors, using an optional
        attention mask if passed, and applying dropout if a probability greater than 0.0 is specified.

        This method is based on PyTorch's `scaled_dot_product_attention`.
        """
        return F.scaled_dot_product_attention(
            q,
            k,
            v,
            attn_mask=attn_mask,
            dropout_p=dropout_p,
            is_causal=is_causal,
        )

    def attention(
        self,
        q: torch.Tensor,
        k: torch.Tensor,
        v: torch.Tensor,
        attention_bias: Optional[torch.Tensor] = None,
        layer_past: Optional[Tuple[torch.Tensor, torch.Tensor]] = None,
        use_cache: bool = False,
    ) -> Tuple[torch.Tensor, Optional[Tuple[torch.Tensor, torch.Tensor]]]:
        B, T, C = q.size()  # batch size, sequence length, d_model
        dtype = k.dtype

        # Optionally apply layer norm to keys and queries.
        if self.q_norm is not None and self.k_norm is not None:
            q = self.q_norm(q).to(dtype=dtype)
            k = self.k_norm(k).to(dtype=dtype)

        # Move head forward to be next to the batch dim.
        # shape: (B, nh, T, hs)
        q = q.view(B, T, self.config.n_heads, C // self.config.n_heads).transpose(1, 2)
        if self.config.multi_query_attention:
            # shape: (B, 1, T, hs)
            k = k.view(B, T, 1, C // self.config.n_heads).transpose(1, 2)
            # shape: (B, 1, T, hs)
            v = v.view(B, T, 1, C // self.config.n_heads).transpose(1, 2)
        else:
            # shape: (B, nh, T, hs)
            k = k.view(B, T, self.config.n_heads, C // self.config.n_heads).transpose(1, 2)
            # shape: (B, nh, T, hs)
            v = v.view(B, T, self.config.n_heads, C // self.config.n_heads).transpose(1, 2)

        if layer_past is not None:
            past_key, past_value = layer_past
            k = torch.cat((past_key, k), dim=-2)
            v = torch.cat((past_value, v), dim=-2)

        present = (k, v) if use_cache else None
        query_len, key_len = q.shape[-2], k.shape[-2]  # could be different if layer_past not None

        if self.config.rope:
            # Apply rotary embeddings.
            q, k = self.rotary_emb(q, k)

        if attention_bias is not None:
            # Resize and cast attention bias.
            # The current dtype of the attention bias might not match the dtype that the SDP attn function will
            # run in if AMP is enabled, and this can be a problem if some tokens are masked out due to padding
            # as down-casting the attention bias to the autocast precision will result in -infs, which will
            # cause the SDP attn function to produce NaNs.
            attention_bias = self._cast_attn_bias(
                attention_bias[:, :, key_len - query_len : key_len, :key_len], dtype
            )

        # Get the attention scores.
        # shape: (B, nh, T, hs)
        att = self._scaled_dot_product_attention(
            q,
            k,
            v,
            attn_mask=attention_bias,
            dropout_p=0.0 if not self.training else self.config.attention_dropout,
            is_causal=attention_bias is None,
        )

        # Re-assemble all head outputs side-by-side.
        att = att.transpose(1, 2).contiguous().view(B, T, C)

        # Apply output projection.
        return self.attn_out(att), present

    @abstractmethod
    def forward(
        self,
        x: torch.Tensor,
        attention_bias: Optional[torch.FloatTensor] = None,
        layer_past: Optional[Tuple[torch.Tensor, torch.Tensor]] = None,
        use_cache: bool = False,
    ) -> Tuple[torch.Tensor, Optional[Tuple[torch.Tensor, torch.Tensor]]]:
        raise NotImplementedError

    @classmethod
    def build(cls, layer_id: int, config: ModelConfig, cache: BufferCache) -> OLMoBlock:
        if config.block_type == BlockType.sequential:
            return OLMoSequentialBlock(layer_id, config, cache)
        elif config.block_type == BlockType.parallel:
            return OLMoParallelBlock(layer_id, config, cache)
        elif config.block_type == BlockType.llama:
            return OLMoLlamaBlock(layer_id, config, cache)
        else:
            raise NotImplementedError(f"Unknown block type: '{config.block_type}'")


class OLMoSequentialBlock(OLMoBlock):
    """
    This is a typical transformer block where the output is computed as ``MLP(LN(x + Attention(LN(x))))``
    (plus another skip connection).
    """

    def __init__(self, layer_id: int, config: ModelConfig, cache: BufferCache):
        super().__init__(layer_id, config, cache)
        # Layer norms.
        self.attn_norm = LayerNorm.build(config)
        self.ff_norm = LayerNorm.build(config)
        # Attention input projection. Projects x -> (q, k, v)
        if config.multi_query_attention:
            self.fused_dims = (config.d_model, config.d_model // config.n_heads, config.d_model // config.n_heads)
        else:
            self.fused_dims = (config.d_model, config.d_model, config.d_model)
        self.att_proj = nn.Linear(
            config.d_model, sum(self.fused_dims), bias=config.include_bias, device=config.init_device
        )
        # Feed-forward input projection.
        self.ff_proj = nn.Linear(
            config.d_model, self.hidden_size, bias=config.include_bias, device=config.init_device
        )

    def reset_parameters(self):
        super().reset_parameters()
        self.attn_norm.reset_parameters()
        self.ff_norm.reset_parameters()
        # NOTE: the standard deviation for these weights does not depend on the layer.
        init_weights(
            self.config, self.att_proj, d=self.config.d_model, layer_id=None, type_of_module=ModuleType.in_module
        )
        init_weights(
            self.config, self.ff_proj, d=self.config.d_model, layer_id=None, type_of_module=ModuleType.in_module
        )

    def forward(
        self,
        x: torch.Tensor,
        attention_bias: Optional[torch.Tensor] = None,
        layer_past: Optional[Tuple[torch.Tensor, torch.Tensor]] = None,
        use_cache: bool = False,
    ) -> Tuple[torch.Tensor, Optional[Tuple[torch.Tensor, torch.Tensor]]]:
        # Get query, key, value projections.
        # shape:
        #  - for regular attn q, k, v: (batch_size, seq_len, d_model)
        #  - for multi-query attn q: (batch_size, seq_len, d_model)
        #                      k, v: (batch_size, seq_len, d_model // n_heads)
        if self._activation_checkpoint_fn is not None:
            qkv = self.att_proj(self._activation_checkpoint_fn(self.attn_norm, x))
        else:
            qkv = self.att_proj(self.attn_norm(x))

        if self.config.clip_qkv is not None:
            qkv.clamp_(min=-self.config.clip_qkv, max=self.config.clip_qkv)

        q, k, v = qkv.split(self.fused_dims, dim=-1)

        # Get attention scores.
        if self._activation_checkpoint_fn is not None:
            att, cache = self._activation_checkpoint_fn(  # type: ignore
                self.attention, q, k, v, attention_bias, layer_past=layer_past, use_cache=use_cache
            )
        else:
            att, cache = self.attention(q, k, v, attention_bias, layer_past=layer_past, use_cache=use_cache)

        # Add attention scores.
        # shape: (B, T, C)
        x = x + self.dropout(att)

        # Add feed-forward projection.
        # shape: (batch_size, seq_len, d_model)
        og_x = x
        if self._activation_checkpoint_fn is not None:
            x = self._activation_checkpoint_fn(self.ff_norm, x)  # type: ignore
        else:
            x = self.ff_norm(x)
        x = self.ff_proj(x)
        if self._activation_checkpoint_fn is not None:
            x = self._activation_checkpoint_fn(self.act, x)  # type: ignore
        else:
            x = self.act(x)
        x = self.ff_out(x)
        x = self.dropout(x)
        x = og_x + x

        return x, cache


class OLMoParallelBlock(OLMoBlock):
    """
    This is a transformer block where the output is computed as ``MLP(LN(x)) + Attention(LN(x))``
    as in the PaLM architecture, as opposed to the typical ``MLP(LN(x + Attention(LN(x))))``
    as in :class:`OLMoSequentialBlock` (ignoring some skip connections).

    The decoupling of the MLP and Attention functions allow us to fuse the separate input projections
    into a single linear layer to increase throughput. In this configuration it's also straight-forward
    to fuse the output projections, but we found that didn't help.
    """

    def __init__(self, layer_id: int, config: ModelConfig, cache: BufferCache):
        super().__init__(layer_id, config, cache)
        self.norm = LayerNorm.build(config)
        # Fused attention and feed-forward projection.
        # NOTE: we could also fuse the attention and feed-forward output projections but we
        # found that didn't help, possibly because of the overhead of joining the `att` and
        # `ff` activations together. See https://github.com/allenai/LLM/pull/79 for details.
        if config.multi_query_attention:
            self.fused_dims = (
                config.d_model,
                config.d_model // config.n_heads,
                config.d_model // config.n_heads,
                self.hidden_size,
            )
        else:
            self.fused_dims = (config.d_model, config.d_model, config.d_model, self.hidden_size)
        self.fused_attn_ff_proj = nn.Linear(
            config.d_model, sum(self.fused_dims), bias=config.include_bias, device=config.init_device
        )

    def reset_parameters(self):
        super().reset_parameters()
        self.norm.reset_parameters()
        # NOTE: the standard deviation for these weights does not depend on the layer.
        init_weights(
            self.config,
            self.fused_attn_ff_proj,
            d=self.config.d_model,
            layer_id=None,
            type_of_module=ModuleType.in_module,
        )

    def forward(
        self,
        x: torch.Tensor,
        attention_bias: Optional[torch.Tensor] = None,
        layer_past: Optional[Tuple[torch.Tensor, torch.Tensor]] = None,
        use_cache: bool = False,
    ) -> Tuple[torch.Tensor, Optional[Tuple[torch.Tensor, torch.Tensor]]]:
        # Get query, key, value, and feed-forward projections.
        # shape of q, k, v:
        #  - for regular attn q, k, v: (batch_size, seq_len, d_model)
        #  - for multi-query attn q: (batch_size, seq_len, d_model)
        #                      k, v: (batch_size, seq_len, d_model // n_heads)
        # shape of ff:      (batch_size, seq_len, hidden_size)
        if self._activation_checkpoint_fn is not None:
            q, k, v, ff = self.fused_attn_ff_proj(self._activation_checkpoint_fn(self.norm, x)).split(
                self.fused_dims, dim=-1
            )
        else:
            q, k, v, ff = self.fused_attn_ff_proj(self.norm(x)).split(self.fused_dims, dim=-1)

        if self.config.clip_qkv is not None:
            q.clamp_(min=-self.config.clip_qkv, max=self.config.clip_qkv)
            k.clamp_(min=-self.config.clip_qkv, max=self.config.clip_qkv)
            v.clamp_(min=-self.config.clip_qkv, max=self.config.clip_qkv)

        # Get attention scores.
        # shape: (B, T, C)
        if self._activation_checkpoint_fn is not None:
            att, cache = self._activation_checkpoint_fn(  # type: ignore
                self.attention, q, k, v, attention_bias, layer_past=layer_past, use_cache=use_cache
            )
        else:
            att, cache = self.attention(q, k, v, attention_bias, layer_past=layer_past, use_cache=use_cache)

        # Apply output projections (and activation function) and sum the results.
        # We keep these projections separate because we found that we got better throughput this
        # way compared to fusing them.
        if self._activation_checkpoint_fn is not None:
            return (
                x + self.dropout(self.ff_out(self._activation_checkpoint_fn(self.act, ff))) + self.dropout(att),
                cache,
            )
        else:
            return (
                x + self.dropout(self.ff_out(self.act(ff))) + self.dropout(att),
                cache,
            )


class OLMoLlamaBlock(OLMoBlock):
    """
    This is a transformer block where the output is computed as ``MLP(LN(x + Attention(LN(x))))``
    (plus another skip connection). This block is similar to `OLMoSequentialBlock`
    but some operations have slightly different implementations to imitate the
    behavior of Llama.
    """

    def __init__(self, layer_id: int, config: ModelConfig, cache: BufferCache):
        super().__init__(layer_id, config, cache)
        # Layer norms.
        self.attn_norm = LayerNorm.build(config)
        self.ff_norm = LayerNorm.build(config)
        self.__cache = cache

        # Attention input projection. Projects x -> (q, k, v)
        if config.multi_query_attention:
            q_proj_out_dim = config.d_model
            k_proj_out_dim = config.d_model // config.n_heads
            v_proj_out_dim = config.d_model // config.n_heads
        else:
            q_proj_out_dim = config.d_model
            k_proj_out_dim = config.d_model
            v_proj_out_dim = config.d_model
        self.q_proj = nn.Linear(
            config.d_model, q_proj_out_dim, bias=config.include_bias, device=config.init_device
        )
        self.k_proj = nn.Linear(
            config.d_model, k_proj_out_dim, bias=config.include_bias, device=config.init_device
        )
        self.v_proj = nn.Linear(
            config.d_model, v_proj_out_dim, bias=config.include_bias, device=config.init_device
        )

        # Feed-forward input projection.
        self.ff_proj = nn.Linear(
            config.d_model, self.hidden_size, bias=config.include_bias, device=config.init_device
        )

    def reset_parameters(self):
        super().reset_parameters()
        self.attn_norm.reset_parameters()
        self.ff_norm.reset_parameters()
        # NOTE: the standard deviation for these weights does not depend on the layer.
        init_weights(self.config, self.q_proj, d=self.config.d_model, layer_id=None)
        init_weights(self.config, self.k_proj, d=self.config.d_model, layer_id=None)
        init_weights(self.config, self.v_proj, d=self.config.d_model, layer_id=None)
        init_weights(self.config, self.ff_proj, d=self.config.d_model, layer_id=None)

    def _scaled_dot_product_attention(
        self,
        q: torch.Tensor,
        k: torch.Tensor,
        v: torch.Tensor,
        attn_mask: Optional[torch.Tensor] = None,
        dropout_p: float = 0.0,
        is_causal: bool = False,
    ) -> torch.Tensor:
        attn_weights = torch.matmul(q, k.transpose(-2, -1)) / math.sqrt(q.size(-1))

        if is_causal:
            assert attn_mask is None

            query_len, key_len = q.shape[-2], k.shape[-2]  # could be different if layer_past not None
            attn_bias = get_causal_attention_bias(self.__cache, key_len, q.device)[:, :, :query_len, :key_len]
        elif attn_mask is not None:
            attn_bias = attn_mask.to(q.dtype)
        else:
            attn_bias = torch.zeros_like(attn_weights)

        attn_weights += attn_bias
        attn_weights = nn.functional.softmax(attn_weights, dim=-1).to(q.dtype)
        attn_weights = nn.functional.dropout(attn_weights, p=dropout_p)
        return torch.matmul(attn_weights, v)

    def forward(
        self,
        x: torch.Tensor,
        attention_bias: Optional[torch.Tensor] = None,
        layer_past: Optional[Tuple[torch.Tensor, torch.Tensor]] = None,
        use_cache: bool = False,
    ) -> Tuple[torch.Tensor, Optional[Tuple[torch.Tensor, torch.Tensor]]]:
        # Get query, key, value projections.
        # shape:
        #  - for regular attn q, k, v: (batch_size, seq_len, d_model)
        #  - for multi-query attn q: (batch_size, seq_len, d_model)
        #                      k, v: (batch_size, seq_len, d_model // n_heads)
        x_normed = self.attn_norm(x)
        q = self.q_proj(x_normed)
        k = self.k_proj(x_normed)
        v = self.v_proj(x_normed)

        if self.config.clip_qkv is not None:
            q.clamp_(min=-self.config.clip_qkv, max=self.config.clip_qkv)
            k.clamp_(min=-self.config.clip_qkv, max=self.config.clip_qkv)
            v.clamp_(min=-self.config.clip_qkv, max=self.config.clip_qkv)

        # Get attention scores.
        att, cache = self.attention(q, k, v, attention_bias, layer_past=layer_past, use_cache=use_cache)

        # Add attention scores.
        # shape: (B, T, C)
        x = x + self.dropout(att)

        # Add feed-forward projection.
        # shape: (batch_size, seq_len, d_model)
        og_x = x
        if self._activation_checkpoint_fn is not None:
            x = self._activation_checkpoint_fn(self.ff_norm, x)  # type: ignore
        else:
            x = self.ff_norm(x)
        x = self.ff_proj(x)
        if self._activation_checkpoint_fn is not None:
            x = self._activation_checkpoint_fn(self.act, x)  # type: ignore
        else:
            x = self.act(x)
        x = self.ff_out(x)
        x = self.dropout(x)
        x = og_x + x

        return x, cache


class OLMoOutput(NamedTuple):
    logits: torch.FloatTensor
    """
    A tensor of shape `(batch_size, seq_len, vocab_size)` representing the log probabilities
    for the next token *before* normalization via (log) softmax.
    """

    attn_key_values: Optional[List[Tuple[torch.Tensor, torch.Tensor]]]
    """
    Attention keys and values from each block.
    """

    hidden_states: Optional[Tuple[torch.Tensor]]
    """
    Hidden states from each block.
    """


class OLMoGenerateOutput(NamedTuple):
    token_ids: torch.LongTensor
    """
    The generated token IDs, a tensor of shape `(batch_size, beam_size, max_steps)`.
    These do *not* include the original input IDs.
    """

    scores: torch.FloatTensor
    """
    The scores of the generated sequences, a tensor of shape `(batch_size, beam_size)`.
    """


class OLMoBlockGroup(nn.ModuleList):
    def __init__(self, config: ModelConfig, layer_offset: int, modules: Optional[Iterable[nn.Module]] = None):
        super().__init__(modules)
        self.config = config
        self.layer_offset = layer_offset
        self.activation_checkpointing_strategy: Optional[ActivationCheckpointingStrategy] = None
        self._activation_checkpoint_fn = activation_checkpoint_function(self.config)

    def forward(
        self,
        x: torch.Tensor,
        attention_bias: Optional[torch.FloatTensor] = None,
        layers_past: Optional[List[Tuple[torch.Tensor, torch.Tensor]]] = None,
        use_cache: bool = False,
    ) -> Tuple[torch.Tensor, Optional[List[Tuple[torch.Tensor, torch.Tensor]]]]:
        attn_key_values: Optional[List[Tuple[torch.Tensor, torch.Tensor]]] = [] if use_cache else None
        for block_idx, block in enumerate(self):
            layer_past = None if layers_past is None else layers_past[block_idx]
            block_idx += self.layer_offset
            if (
                (self.activation_checkpointing_strategy == ActivationCheckpointingStrategy.whole_layer)
                or (
                    self.activation_checkpointing_strategy == ActivationCheckpointingStrategy.one_in_two
                    and block_idx % 2 == 0
                )
                or (
                    self.activation_checkpointing_strategy == ActivationCheckpointingStrategy.one_in_three
                    and block_idx % 3 == 0
                )
                or (
                    self.activation_checkpointing_strategy == ActivationCheckpointingStrategy.one_in_four
                    and block_idx % 4 == 0
                )
            ):
                # shape: (batch_size, seq_len, d_model)
                x, cache = self._activation_checkpoint_fn(  # type: ignore
                    block, x, attention_bias=attention_bias, layer_past=layer_past, use_cache=use_cache
                )
            else:
                # shape: (batch_size, seq_len, d_model)
                x, cache = block(x, attention_bias=attention_bias, layer_past=layer_past, use_cache=use_cache)
            if attn_key_values is not None:
                assert cache is not None
                attn_key_values.append(cache)
        return x, attn_key_values

    def reset_parameters(self):
        for block in self:
            block.reset_parameters()

    def set_activation_checkpointing(self, strategy: Optional[ActivationCheckpointingStrategy]):
        self.activation_checkpointing_strategy = strategy
        for block in self:
            block.set_activation_checkpointing(strategy)


<<<<<<< HEAD
class OlmoVisionBackbone(nn.Module):
    def __init__(self, config: ModelConfig):
        super().__init__()
        self.config = config

    @classmethod
    def build(cls, config: ModelConfig) -> OlmoVisionBackbone:
        v_cfg = config.vision_backbone
        assert v_cfg is not None
        if v_cfg.name == VisionBackboneType.linear:
            return OlmoLinearVisionBackbone(config)
        else:
            raise NotImplementedError(v_cfg.name)

    def reset_parameters(self):
        pass


class OlmoLinearVisionBackbone(OlmoVisionBackbone):
    def __init__(self, config: ModelConfig):
        super().__init__(config)
        v_cfg = self.config.vision_backbone
        assert v_cfg is not None
        self.ff = nn.Linear(
            v_cfg.patch_width * v_cfg.patch_height * 3, self.config.d_model, device=self.config.init_device
        )
        if v_cfg.frozen:
            for param in self.ff.parameters():
                param.requires_grad = False

    def forward(self, image_patches: torch.Tensor) -> torch.Tensor:
        batch_size, num_patches, *_ = image_patches.shape
        # Reshape image patches from (batch_size, num_patches, patch_width, patch_height, 3)
        # to (batch_size, num_patches, patch_width * patch_height * 3)
        image_patches = image_patches.view(batch_size, num_patches, -1)
        return self.ff(image_patches)


class Olmo(nn.Module):
=======
class OLMo(nn.Module):
>>>>>>> 6f521609
    def __init__(self, config: ModelConfig, init_params: bool = True):
        super().__init__()
        self.config = config
        self.__cache = BufferCache()

        # Validate config.
        if self.config.alibi and self.config.flash_attention:
            raise OLMoConfigurationError("ALiBi is currently not supported with FlashAttention")

        if self.config.alibi and self.config.rope:
            raise OLMoConfigurationError("ALiBi and RoPE are mutually exclusive")

        if self.config.embedding_size is not None and self.config.embedding_size != self.config.vocab_size:
            if self.config.embedding_size < self.config.vocab_size:
                raise OLMoConfigurationError("embedding size should be at least as big as vocab size")
            elif self.config.embedding_size % 128 != 0:
                import warnings

                warnings.warn(
                    "Embedding size is not a multiple of 128! This could hurt throughput performance.", UserWarning
                )

        self.activation_checkpointing_strategy: Optional[ActivationCheckpointingStrategy] = None
        self._activation_checkpoint_fn: Callable = activation_checkpoint_function(self.config)

        if not (
            0 < self.config.block_group_size <= self.config.n_layers
            and self.config.n_layers % self.config.block_group_size == 0
        ):
            raise OLMoConfigurationError("n layers must be divisible by block group size")

        torch.backends.cuda.enable_flash_sdp(self.config.flash_attention)
        torch.backends.cuda.enable_mem_efficient_sdp(False)  # this is super slow so make sure torch won't use it

        self.transformer = nn.ModuleDict(
            dict(
                wte=nn.Embedding(
                    config.embedding_size or config.vocab_size, config.d_model, device=config.init_device
                ),
                emb_drop=Dropout(config.embedding_dropout),
                ln_f=LayerNorm.build(config),
            )
        )

        blocks = [OLMoBlock.build(i, config, self.__cache) for i in range(config.n_layers)]
        if self.config.block_group_size > 1:
            block_groups = [
                OLMoBlockGroup(config, i, blocks[i : i + config.block_group_size])
                for i in range(0, config.n_layers, config.block_group_size)
            ]
            self.transformer.update({"block_groups": nn.ModuleList(block_groups)})
        else:
            self.transformer.update({"blocks": nn.ModuleList(blocks)})

        if not (self.config.alibi or self.config.rope):
            self.transformer.update(
                {"wpe": nn.Embedding(config.max_sequence_length, config.d_model, device=config.init_device)}
            )

        if not config.weight_tying:
            self.transformer.update(
                {
                    "ff_out": nn.Linear(
                        config.d_model,
                        config.embedding_size or config.vocab_size,
                        bias=config.include_bias,
                        device=config.init_device,
                    )
                }
            )

        self.vision_backbone: Optional[OlmoVisionBackbone] = None
        if config.vision_backbone is not None:
            self.vision_backbone = OlmoVisionBackbone.build(config)

        # When `init_device="meta"` FSDP will call `reset_parameters()` to initialize weights.
        if init_params and self.config.init_device != "meta":
            self.reset_parameters()
        self.__num_fwd_flops: Optional[int] = None

        # Warm up cache.
        if self.config.alibi:
            get_causal_attention_bias(self.__cache, config.max_sequence_length, _non_meta_init_device(config))
            self.get_alibi_attention_bias(config.max_sequence_length, _non_meta_init_device(config))

    def set_activation_checkpointing(self, strategy: Optional[ActivationCheckpointingStrategy]):
        self.activation_checkpointing_strategy = strategy
        if self.config.block_group_size != 1:
            for block_group in self.transformer.block_groups:
                block_group.set_activation_checkpointing(strategy)
        else:
            for block in self.transformer.blocks:
                block.set_activation_checkpointing(strategy)

    @property
    def device(self) -> torch.device:
        device: torch.device = self.transformer.wte.weight.device  # type: ignore
        if device.type == "meta":
            return _non_meta_init_device(self.config)
        else:
            return device

    def reset_parameters(self):
        log.info("Initializing model parameters...")
        # Top-level embeddings / linear layers.
        init_weights(
            self.config,
            self.transformer.wte,  # type: ignore
            std_factor=(0.5 * math.sqrt(self.config.d_model)) if self.config.scale_logits else 1.0,
            type_of_module=ModuleType.emb,
        )
        if hasattr(self.transformer, "wpe"):
            init_weights(self.config, self.transformer.wpe, type_of_module=ModuleType.emb)  # type: ignore

        # Top-level layer norm.
        self.transformer.ln_f.reset_parameters()  # type: ignore

        # Output weights.
        if hasattr(self.transformer, "ff_out"):
            init_weights(self.config, self.transformer.ff_out, type_of_module=ModuleType.final_out)  # type: ignore

        # Vision backbone.
        if self.vision_backbone is not None:
            self.vision_backbone.reset_parameters()

        # Let the blocks handle themselves.
        if self.config.block_group_size == 1:
            for block in self.transformer.blocks:
                block.reset_parameters()
        else:
            for block_group in self.transformer.block_groups:
                block_group.reset_parameters()

    def get_alibi_attention_bias(self, seq_len: int, device: torch.device) -> torch.Tensor:
        if (alibi_bias := self.__cache.get("alibi_attention_bias")) is not None and alibi_bias.shape[
            -1
        ] >= seq_len:
            if alibi_bias.device != device:
                alibi_bias = alibi_bias.to(device)
                self.__cache["alibi_attention_bias"] = alibi_bias
            return alibi_bias
        with torch.autocast(device.type, enabled=False):
            alibi_bias = alibi_attention_bias(seq_len, self.config, device)
        self.__cache["alibi_attention_bias"] = alibi_bias
        return alibi_bias

    def forward(
        self,
        input_ids: torch.LongTensor,
        input_embeddings: Optional[torch.FloatTensor] = None,
        attention_mask: Optional[torch.Tensor] = None,
        attention_bias: Optional[torch.Tensor] = None,
        past_key_values: Optional[Sequence[Tuple[torch.Tensor, torch.Tensor]]] = None,
        image_patches: Optional[torch.Tensor] = None,
        image_offsets: Optional[torch.Tensor] = None,
        use_cache: bool = False,
        last_logits_only: bool = False,
        output_hidden_states: Optional[bool] = None,
    ) -> OLMoOutput:
        """
        :param input_ids: A tensor of shape `(batch_size, seq_len)`.
        :param input_embeddings: A tensor of shape `(batch_size, seq_len, d_model)` with input
            embeddings. When provided, it is treated as the output of the input embedding layer.
        :param attention_mask: A tensor of shape `(batch_size, seq_len)` that indicates
            which input IDs are masked. A `1` value in the mask means that
            the corresponding input ID should *not* be ignored. A `0` means
            that the corresponding input ID is masked.

            This has the same meaning as the `attention_mask` in HuggingFace's `transformers`
            library.
        :param attention_bias: A tensor of shape `(batch_size, 1, seq_len, seq_len)`,
            `(1, 1, seq_len, seq_len)`, or `(seq_len, seq_len)`. This is used
            to introduce causal or other biases.

            If the tensor is a bool or byte tensor, a `True` or `1` at `attention_bias[:, :, i, j]`
            indicates that the i-th element in the sequence is allowed to attend to the j-th
            element in the sequence.

            If the tensor is a float tensor, it will just be added to the attention
            scores before the softmax.

            The default is causal, which corresponds to a lower-diagonal byte matrix of ones.
        :param past_key_values: Pre-computed keys and values for each attention block.
            Can be used to speed up sequential decoding. The `input_ids` which have
            their past given to this model should not be passed as `input_ids` as they have already been computed.
        :param image_patches: For multi-modal models, image patch inputs of shape
            `(num_patches, patch_width, patch_height, 3)`.
        :param image_offsets: For mulit-modal models, specifies where in the input IDs the embedded image
            patches should go. Shape `(num_patches,)`.
        :param use_cache: If `True`, return key and value tensors for each block.
        :param last_logits_only: If `True`, only compute the logits for the last token of each sequence.
            This can speed up decoding when you only care about the next token.
        """
        output_hidden_states = output_hidden_states if output_hidden_states is not None else False

        if past_key_values:
            assert len(past_key_values) == self.config.n_layers

        batch_size, seq_len = input_ids.size() if input_embeddings is None else input_embeddings.size()[:2]
        if past_key_values is None:
            past_length = 0
        else:
            past_length = past_key_values[0][0].size(-2)

        img_emb: Optional[torch.Tensor] = None
        if image_patches is not None:
            # Get image patch embeddings.
            assert self.vision_backbone is not None
            assert image_offsets is not None
            # shape: (batch_size, num_patches, d_model)
            img_emb = self.vision_backbone(image_patches)

        # Get embeddings of input.
        # shape: (batch_size, seq_len, d_model)
        x = self.transformer.wte(input_ids) if input_embeddings is None else input_embeddings  # type: ignore

        if img_emb is not None:
            # Inject image patch embeddings into input embeddings.
            assert image_offsets is not None
            image_offsets_mask = image_offsets > 0
            batch_idx = torch.arange(0, batch_size, device=x.device).repeat_interleave(
                image_offsets_mask.sum(dim=-1)
            )
            x.index_put_((batch_idx, image_offsets[image_offsets_mask]), img_emb[image_offsets_mask])

        if not (self.config.alibi or self.config.rope):
            # Get positional embeddings.
            # shape: (1, seq_len)
            pos = torch.arange(past_length, past_length + seq_len, dtype=torch.long, device=x.device).unsqueeze(0)
            # shape: (1, seq_len, d_model)
            pos_emb = self.transformer.wpe(pos)  # type: ignore
            x = pos_emb + x

        # Add input + positional embeddings and apply dropout.
        # shape: (batch_size, seq_len, d_model)
        x = self.transformer.emb_drop(x)  # type: ignore

        # Transform the attention mask into what the blocks expect.
        if attention_mask is not None:
            # shape: (batch_size, 1, 1, seq_len)
            attention_mask = attention_mask.to(dtype=torch.float).view(batch_size, -1)[:, None, None, :]
            attention_mask = (1.0 - attention_mask) * torch.finfo(attention_mask.dtype).min

        # Merge attention mask with attention bias.
        if (
            attention_bias is not None
            or attention_mask is not None
            or self.config.alibi
            # NOTE (epwalsh): we need to initialize the attn bias in order for attn to work properly
            # with key+value cache. Otherwise `F.scaled_dot_product_attention()` doesn't seem to compute
            # scores correctly.
            or past_key_values is not None
        ):
            if attention_bias is None and self.config.alibi:
                attention_bias = get_causal_attention_bias(
                    self.__cache, past_length + seq_len, x.device
                ) + self.get_alibi_attention_bias(past_length + seq_len, x.device)
            elif attention_bias is None:
                attention_bias = get_causal_attention_bias(self.__cache, past_length + seq_len, x.device)
            elif attention_bias.dtype in (torch.int8, torch.bool):
                attention_bias = attention_bias.to(dtype=torch.float)
                attention_bias.masked_fill_(attention_bias == 0.0, torch.finfo(attention_bias.dtype).min)

            # Transform to the right shape and data type.
            mask_len = seq_len
            if attention_mask is not None:
                mask_len = attention_mask.shape[-1]
            elif past_key_values is not None:
                mask_len = past_key_values[0][0].shape[-2] + seq_len
            attention_bias = attention_bias[:, :, :mask_len, :mask_len].to(dtype=torch.float)

            # Add in the masking bias.
            if attention_mask is not None:
                attention_bias = attention_bias + attention_mask
                # Might get -infs after adding attention mask, since dtype.min + dtype.min = -inf.
                # `F.scaled_dot_product_attention()` doesn't handle -inf like you'd expect, instead
                # it can produce NaNs.
                ensure_finite_(attention_bias, check_neg_inf=True, check_pos_inf=False)

        attn_key_values: Optional[List[Tuple[torch.Tensor, torch.Tensor]]] = [] if use_cache else None

        # decoder layers
        all_hidden_states = []

        # Apply blocks one-by-one.
        if self.config.block_group_size == 1:
            for block_idx, block in enumerate(self.transformer.blocks):
                if output_hidden_states:
                    # add hidden states
                    all_hidden_states.append(x)

                layer_past = None if past_key_values is None else past_key_values[block_idx]
                if (
                    (self.activation_checkpointing_strategy == ActivationCheckpointingStrategy.whole_layer)
                    or (
                        self.activation_checkpointing_strategy == ActivationCheckpointingStrategy.one_in_two
                        and block_idx % 2 == 0
                    )
                    or (
                        self.activation_checkpointing_strategy == ActivationCheckpointingStrategy.one_in_three
                        and block_idx % 3 == 0
                    )
                    or (
                        self.activation_checkpointing_strategy == ActivationCheckpointingStrategy.one_in_four
                        and block_idx % 4 == 0
                    )
                ):
                    # shape: (batch_size, seq_len, d_model)
                    x, cache = self._activation_checkpoint_fn(
                        block, x, attention_bias=attention_bias, layer_past=layer_past, use_cache=use_cache
                    )
                else:
                    # shape: (batch_size, seq_len, d_model)
                    x, cache = block(x, attention_bias=attention_bias, layer_past=layer_past, use_cache=use_cache)
                if attn_key_values is not None:
                    assert cache is not None
                    attn_key_values.append(cache)
        else:
            for group_idx, block_group in enumerate(self.transformer.block_groups):
                if output_hidden_states:
                    # add hidden states
                    all_hidden_states.append(x)

                layers_past = (
                    None
                    if past_key_values is None
                    else past_key_values[
                        group_idx * self.config.block_group_size : (group_idx + 1) * self.config.block_group_size
                    ]
                )
                x, cache = block_group(
                    x, attention_bias=attention_bias, layers_past=layers_past, use_cache=use_cache
                )
                if attn_key_values is not None:
                    assert cache is not None
                    attn_key_values.extend(cache)

        if last_logits_only:
            # shape: (batch_size, 1, d_model)
            x = x[:, -1, :].unsqueeze(1)

        # Apply final layer norm.
        # shape: (batch_size, seq_len or 1, d_model)
        x = self.transformer.ln_f(x)  # type: ignore
        if output_hidden_states:
            # add final hidden state post-final-layernorm, following HuggingFace's convention
            all_hidden_states.append(x)

        # Get logits.
        # shape: (batch_size, seq_len or 1, vocab_size)
        if self.config.weight_tying:
            logits = F.linear(x, self.transformer.wte.weight, None)  # type: ignore
        else:
            logits = self.transformer.ff_out(x)  # type: ignore
        if self.config.scale_logits:
            logits.mul_(1 / math.sqrt(self.config.d_model))

        return OLMoOutput(logits=logits, attn_key_values=attn_key_values, hidden_states=tuple(all_hidden_states) if output_hidden_states else None)  # type: ignore[arg-type]

    def get_fsdp_wrap_policy(self, wrap_strategy: Optional[FSDPWrapStrategy] = None):
        if wrap_strategy is None:
            return None

        # The 'recurse' mode for the wrap function does not behave like you'd expect.
        # Even if we return False, it may still recurse because PyTorch does what it wants,
        # not what you want. This causes issues when, for example, we want to wrap 'ff_out' (a linear layer)
        # but not other linear layers within a block.
        # So we have to explicitly tell PyTorch which linear layers to wrap, and we also just
        # return True in 'recurse' mode for simplicity.
        size_based_module_to_wrap = {self.transformer.wte}
        if hasattr(self.transformer, "ff_out"):
            size_based_module_to_wrap.add(self.transformer.ff_out)

        if wrap_strategy == FSDPWrapStrategy.by_block:

            def fsdp_wrap_fn(module, recurse: bool = True, nonwrapped_numel: int = 0):
                del nonwrapped_numel
<<<<<<< HEAD
                wrap = isinstance(module, (OlmoBlock, OlmoVisionBackbone))
=======
                wrap = isinstance(module, OLMoBlock)
>>>>>>> 6f521609
                if recurse:
                    return True
                else:
                    return wrap

            return fsdp_wrap_fn
        elif wrap_strategy == FSDPWrapStrategy.by_block_and_size:

            def fsdp_wrap_fn(module, recurse: bool = True, nonwrapped_numel: int = 0):
                del nonwrapped_numel
<<<<<<< HEAD
                wrap = isinstance(module, (OlmoBlock, OlmoVisionBackbone)) or module in size_based_module_to_wrap
=======
                wrap = isinstance(module, (OLMoBlock,)) or module in size_based_module_to_wrap
>>>>>>> 6f521609
                if recurse:
                    return True
                else:
                    return wrap

            return fsdp_wrap_fn
        elif wrap_strategy == FSDPWrapStrategy.by_block_group:
            if self.config.block_group_size <= 1:
                raise OLMoConfigurationError(
                    "'by_block_group' FSDP wrapping strategy requires block group size greater than 1"
                )

            def fsdp_wrap_fn(module, recurse: bool = True, nonwrapped_numel: int = 0):
                del nonwrapped_numel
<<<<<<< HEAD
                wrap = isinstance(module, (OlmoBlockGroup, OlmoVisionBackbone))
=======
                wrap = isinstance(module, OLMoBlockGroup)
>>>>>>> 6f521609
                if recurse:
                    return True
                else:
                    return wrap

            return fsdp_wrap_fn
        elif wrap_strategy == FSDPWrapStrategy.by_block_group_and_size:
            if self.config.block_group_size <= 1:
                raise OLMoConfigurationError(
                    "'by_block_group_and_size' FSDP wrapping strategy requires block group size greater than 1"
                )

            def fsdp_wrap_fn(module, recurse: bool = True, nonwrapped_numel: int = 0):
                del nonwrapped_numel
<<<<<<< HEAD
                wrap = (
                    isinstance(module, (OlmoBlockGroup, OlmoVisionBackbone)) or module in size_based_module_to_wrap
                )
=======
                wrap = isinstance(module, (OLMoBlockGroup,)) or module in size_based_module_to_wrap
>>>>>>> 6f521609
                if recurse:
                    return True
                else:
                    return wrap

            return fsdp_wrap_fn
        elif wrap_strategy == FSDPWrapStrategy.size_based:
            from torch.distributed.fsdp.wrap import size_based_auto_wrap_policy

            return partial(size_based_auto_wrap_policy, force_leaf_modules={OlmoVisionBackbone})
        elif wrap_strategy in {
            FSDPWrapStrategy.one_in_two,
            FSDPWrapStrategy.one_in_three,
            FSDPWrapStrategy.one_in_four,
            FSDPWrapStrategy.one_in_five,
        }:
            c = {
                FSDPWrapStrategy.one_in_two: 2,
                FSDPWrapStrategy.one_in_three: 3,
                FSDPWrapStrategy.one_in_four: 4,
                FSDPWrapStrategy.one_in_five: 5,
            }[wrap_strategy]

            def fsdp_wrap_fn(module, recurse: bool = True, nonwrapped_numel: int = 0):
                del nonwrapped_numel
<<<<<<< HEAD
                wrap = isinstance(module, (OlmoBlock, OlmoVisionBackbone)) and module.layer_id % c == 0
=======
                wrap = isinstance(module, OLMoBlock) and module.layer_id % c == 0
>>>>>>> 6f521609
                if recurse:
                    return True
                else:
                    return wrap

            return fsdp_wrap_fn
        else:
            raise NotImplementedError(wrap_strategy)

    def num_params(self, include_embedding: bool = True) -> int:
        """
        Get the total number of parameters.
        """
        params = (np for np in self.named_parameters())
        if not include_embedding:
            params = filter(  # type: ignore
                lambda np: ".wte." not in np[0] and ".wpe." not in np[0],
                params,
            )
        return sum(p.numel() for _, p in params)

    @property
    def num_fwd_flops(self):
        if self.__num_fwd_flops:
            return self.__num_fwd_flops
        n_params = self.num_params()
        # the number of parameters is approximately the number of multiply-accumulates (MAC) in the network
        # each MAC has 2 FLOPs - we multiply by 2 ie 2 * n_param
        # this gets us FLOPs / token
        params_flops_per_token = 2 * n_params
        params_flops_per_seq = params_flops_per_token * self.config.max_sequence_length
        # there are 2 FLOPS per mac; there is A=Q*K^T and out=A*V ops (ie mult by 2)
        attn_flops_per_seq = (
            self.config.n_layers * 2 * 2 * (self.config.d_model * (self.config.max_sequence_length**2))
        )
        self.__num_fwd_flops = params_flops_per_seq + attn_flops_per_seq
        return self.__num_fwd_flops

    def generate(
        self,
        input_ids: torch.LongTensor,
        attention_mask: Optional[torch.Tensor] = None,
        attention_bias: Optional[torch.Tensor] = None,
        max_steps: int = 10,
        beam_size: int = 1,
        per_node_beam_size: Optional[int] = None,
        sampler: Optional[Sampler] = None,
        min_steps: Optional[int] = None,
        final_sequence_scorer: Optional[FinalSequenceScorer] = None,
        constraints: Optional[List[Constraint]] = None,
    ) -> OLMoGenerateOutput:
        """
        Generate token IDs using beam search.

        Note that by default ``beam_size`` is set to 1, which is greedy decoding.

        :param input_ids: A tensor of shape `(batch_size, seq_len)`.
        :param attention_mask: A optional tensor of shape `(batch_size, seq_len)`, the same
            as for the forward method.
        :param attention_bias: A tensor of shape
            `(batch_size, 1, seq_len + tokens_to_generate, seq_len + tokens_to_generate)`,
            the same as for the forward method except only one shape is excepted here.

        For an explanation of the other arguments, see :class:`BeamSearch`.
        """
        beam_search = BeamSearch(
            self.config.eos_token_id,
            max_steps=max_steps,
            beam_size=beam_size,
            per_node_beam_size=per_node_beam_size,
            sampler=sampler,
            min_steps=min_steps,
            final_sequence_scorer=final_sequence_scorer,
            constraints=constraints,
        )

        # Validate inputs.
        batch_size, seq_len = input_ids.shape
        if attention_mask is not None:
            assert attention_mask.shape == (batch_size, seq_len)
        if attention_bias is not None:
            assert len(attention_bias.shape) == 4
            assert attention_bias.shape[:2] == (batch_size, 1)
            assert (
                seq_len + beam_search.max_steps
                <= attention_bias.shape[2]
                == attention_bias.shape[3]
                <= self.config.max_sequence_length
            )

        tokens_generated = 0

        def flatten_past_key_values(
            past_key_values: List[Tuple[torch.Tensor, torch.Tensor]],
        ) -> Dict[str, torch.Tensor]:
            out = {}
            for i, (key, value) in enumerate(past_key_values):
                out[f"past_key_{i}"] = key
                out[f"past_value_{i}"] = value
            return out

        def unflatten_past_key_values(
            past_key_values: Dict[str, torch.Tensor],
        ) -> List[Tuple[torch.Tensor, torch.Tensor]]:
            out = []
            for i in range(self.config.n_layers):
                past_key = past_key_values[f"past_key_{i}"]
                past_value = past_key_values[f"past_value_{i}"]
                out.append((past_key, past_value))
            return out

        def step(
            last_predictions: torch.Tensor, state: dict[str, torch.Tensor]
        ) -> tuple[torch.Tensor, dict[str, torch.Tensor]]:
            nonlocal tokens_generated

            attention_mask = state.get("attention_mask")
            attention_bias = state.get("attention_bias")

            if tokens_generated > 0:
                past_key_values = unflatten_past_key_values(state)
                input_ids = last_predictions.unsqueeze(1)
                if attention_mask is not None:
                    group_size = input_ids.shape[0]
                    attention_mask = torch.cat((attention_mask, attention_mask.new_ones((group_size, 1))), dim=-1)
            else:
                past_key_values = None
                input_ids = state["input_ids"]

            tokens_generated += 1

            # Run forward pass of model to get logits, then normalize to get log probs.
            output = self(
                input_ids,
                attention_mask=attention_mask,
                attention_bias=attention_bias,
                past_key_values=past_key_values,
                use_cache=True,
                last_logits_only=True,
            )
            log_probs = F.log_softmax(output.logits[:, -1, :], dim=-1)

            # Create new state.
            state = flatten_past_key_values(output.attn_key_values)
            if attention_mask is not None:
                state["attention_mask"] = attention_mask
            if attention_bias is not None:
                state["attention_bias"] = attention_bias

            return log_probs, state

        initial_preds = input_ids.new_zeros((batch_size,))  # This is arbitrary, we won't use this.
        state: dict[str, torch.Tensor] = {"input_ids": input_ids}
        if attention_mask is not None:
            state["attention_mask"] = attention_mask
        if attention_bias is not None:
            state["attention_bias"] = attention_bias
        with torch.no_grad():
            token_ids, scores = beam_search.search(initial_preds, state, step)

        return OLMoGenerateOutput(
            token_ids=token_ids,  # type: ignore[arg-type]
            scores=scores,  # type: ignore[arg-type]
        )

    @classmethod
    def from_checkpoint(
        cls, checkpoint_dir: PathOrStr, device: str = "cpu", checkpoint_type: Optional[CheckpointType] = None
    ) -> OLMo:
        """
        Load an OLMo model from a checkpoint.
        """
        from .util import resource_path

        # Guess checkpoint type.
        if checkpoint_type is None:
            try:
                if resource_path(checkpoint_dir, "model.pt").is_file():
                    checkpoint_type = CheckpointType.unsharded
                else:
                    checkpoint_type = CheckpointType.sharded
            except FileNotFoundError:
                checkpoint_type = CheckpointType.sharded

        # Load config.
        config_path = resource_path(checkpoint_dir, "config.yaml")
        model_config = ModelConfig.load(config_path, key="model", validate_paths=False)

        if checkpoint_type == CheckpointType.unsharded:
            # Initialize model (always on CPU to start with so we don't run out of GPU memory).
            model_config.init_device = "cpu"
            model = OLMo(model_config)

            # Load state dict directly to target device.
            state_dict_path = resource_path(checkpoint_dir, "model.pt")
            state_dict = torch.load(state_dict_path, map_location="cpu")
            model.load_state_dict(model._make_state_dict_compatible(state_dict)[0])
            model = model.to(torch.device(device))
        else:
            from .checkpoint import load_model_state

            # Initialize model on target device. In this case the state dict is loaded in-place
            # so it's not necessary to start on CPU if the target device is a GPU.
            model_config.init_device = device
            model = OLMo(model_config)

            # Load state dict in place.
            load_model_state(checkpoint_dir, model)

        return model.eval()

    def _make_state_dict_compatible(
        self, state_dict: Dict[str, torch.Tensor]
    ) -> Tuple[Dict[str, torch.Tensor], Dict[str, Set[str]]]:
        """
        Handles some cases where the state dict is valid yet may need to be transformed in order to
        be loaded.

        This modifies the state dict in-place and also returns it, along with a mapping of original key
        names to new key names in cases where the keys were simply renamed. That mapping can be used
        to make a corresponding optimizer state dict compatible as well.
        """
        import re
        from fnmatch import fnmatch

        new_keys_to_og_keys: Dict[str, str] = {}

        # Remove "_fsdp_wrapped_module." prefix from all keys. We don't want this prefix when the model is
        # not wrapped in FSDP. And when the model is wrapped in FSDP, loading this state dict will still work
        # fine without the prefixes. This also simplifies the other steps below.
        for key in list(state_dict.keys()):
            state_dict[(new_key := key.replace("_fsdp_wrapped_module.", ""))] = state_dict.pop(key)
            new_keys_to_og_keys[new_key] = key

        # For backwards compatibility prior to fixing https://github.com/allenai/LLM/issues/222
        if self.config.block_type == BlockType.sequential:
            for key in list(state_dict.keys()):
                if fnmatch(key, "transformer.*.norm.weight"):
                    tensor = state_dict.pop(key)
                    state_dict[(new_key := key.replace("norm.weight", "attn_norm.weight"))] = tensor
                    new_keys_to_og_keys[new_key] = new_keys_to_og_keys[key]
                    state_dict[(new_key := key.replace("norm.weight", "ff_norm.weight"))] = tensor.clone()
                    new_keys_to_og_keys[new_key] = new_keys_to_og_keys[key]
                    del new_keys_to_og_keys[key]
                elif fnmatch(key, "transformer.*.norm.bias"):
                    tensor = state_dict.pop(key)
                    state_dict[(new_key := key.replace("norm.bias", "attn_norm.bias"))] = tensor
                    new_keys_to_og_keys[new_key] = new_keys_to_og_keys[key]
                    state_dict[(new_key := key.replace("norm.bias", "ff_norm.bias"))] = tensor.clone()
                    new_keys_to_og_keys[new_key] = new_keys_to_og_keys[key]
                    del new_keys_to_og_keys[key]

        # For loading a state dict that was saved with a different `block_group_size`.
        if "transformer.block_groups.0.0.attn_out.weight" in state_dict.keys():
            state_dict_block_group_size = len(
                [k for k in state_dict.keys() if fnmatch(k, "transformer.block_groups.0.*.attn_out.weight")]
            )
        else:
            state_dict_block_group_size = 1
        if self.config.block_group_size != state_dict_block_group_size:
            log.info(
                f"Regrouping state dict blocks from group size {state_dict_block_group_size} to "
                f"group size {self.config.block_group_size}"
            )
            # For simplicity we're first going to flatten out the block groups in the state dict (if necessary)
            # and then (re-)group them into the right block sizes.
            if state_dict_block_group_size > 1:
                for key in list(state_dict.keys()):
                    if (m := re.match(r"transformer.block_groups\.(\d+)\.(\d+)\..*", key)) is not None:
                        group_idx, group_block_idx = int(m.group(1)), int(m.group(2))
                        block_idx = (group_idx * state_dict_block_group_size) + group_block_idx
                        state_dict[
                            (
                                new_key := key.replace(
                                    f"block_groups.{group_idx}.{group_block_idx}.", f"blocks.{block_idx}."
                                )
                            )
                        ] = state_dict.pop(key)
                        new_keys_to_og_keys[new_key] = new_keys_to_og_keys.pop(key)

            if self.config.block_group_size > 1:
                # Group the state dict blocks into the right block size.
                for key in list(state_dict.keys()):
                    if (m := re.match(r"transformer.blocks\.(\d+)\..*", key)) is not None:
                        block_idx = int(m.group(1))
                        group_idx, group_block_idx = (
                            block_idx // self.config.block_group_size,
                            block_idx % self.config.block_group_size,
                        )
                        state_dict[
                            (
                                new_key := key.replace(
                                    f"blocks.{block_idx}.", f"block_groups.{group_idx}.{group_block_idx}."
                                )
                            )
                        ] = state_dict.pop(key)
                        new_keys_to_og_keys[new_key] = new_keys_to_og_keys.pop(key)

        og_keys_to_new: Dict[str, Set[str]] = defaultdict(set)
        for new_key, og_key in new_keys_to_og_keys.items():
            og_keys_to_new[og_key].add(new_key)

        return state_dict, og_keys_to_new<|MERGE_RESOLUTION|>--- conflicted
+++ resolved
@@ -992,18 +992,17 @@
             block.set_activation_checkpointing(strategy)
 
 
-<<<<<<< HEAD
-class OlmoVisionBackbone(nn.Module):
+class OLMoVisionBackbone(nn.Module):
     def __init__(self, config: ModelConfig):
         super().__init__()
         self.config = config
 
     @classmethod
-    def build(cls, config: ModelConfig) -> OlmoVisionBackbone:
+    def build(cls, config: ModelConfig) -> OLMoVisionBackbone:
         v_cfg = config.vision_backbone
         assert v_cfg is not None
         if v_cfg.name == VisionBackboneType.linear:
-            return OlmoLinearVisionBackbone(config)
+            return OLMoLinearVisionBackbone(config)
         else:
             raise NotImplementedError(v_cfg.name)
 
@@ -1011,7 +1010,7 @@
         pass
 
 
-class OlmoLinearVisionBackbone(OlmoVisionBackbone):
+class OLMoLinearVisionBackbone(OLMoVisionBackbone):
     def __init__(self, config: ModelConfig):
         super().__init__(config)
         v_cfg = self.config.vision_backbone
@@ -1031,10 +1030,7 @@
         return self.ff(image_patches)
 
 
-class Olmo(nn.Module):
-=======
 class OLMo(nn.Module):
->>>>>>> 6f521609
     def __init__(self, config: ModelConfig, init_params: bool = True):
         super().__init__()
         self.config = config
@@ -1106,9 +1102,9 @@
                 }
             )
 
-        self.vision_backbone: Optional[OlmoVisionBackbone] = None
+        self.vision_backbone: Optional[OLMoVisionBackbone] = None
         if config.vision_backbone is not None:
-            self.vision_backbone = OlmoVisionBackbone.build(config)
+            self.vision_backbone = OLMoVisionBackbone.build(config)
 
         # When `init_device="meta"` FSDP will call `reset_parameters()` to initialize weights.
         if init_params and self.config.init_device != "meta":
@@ -1412,11 +1408,7 @@
 
             def fsdp_wrap_fn(module, recurse: bool = True, nonwrapped_numel: int = 0):
                 del nonwrapped_numel
-<<<<<<< HEAD
-                wrap = isinstance(module, (OlmoBlock, OlmoVisionBackbone))
-=======
-                wrap = isinstance(module, OLMoBlock)
->>>>>>> 6f521609
+                wrap = isinstance(module, (OLMoBlock, OLMoVisionBackbone))
                 if recurse:
                     return True
                 else:
@@ -1427,11 +1419,7 @@
 
             def fsdp_wrap_fn(module, recurse: bool = True, nonwrapped_numel: int = 0):
                 del nonwrapped_numel
-<<<<<<< HEAD
-                wrap = isinstance(module, (OlmoBlock, OlmoVisionBackbone)) or module in size_based_module_to_wrap
-=======
-                wrap = isinstance(module, (OLMoBlock,)) or module in size_based_module_to_wrap
->>>>>>> 6f521609
+                wrap = isinstance(module, (OLMoBlock, OLMoVisionBackbone)) or module in size_based_module_to_wrap
                 if recurse:
                     return True
                 else:
@@ -1446,11 +1434,7 @@
 
             def fsdp_wrap_fn(module, recurse: bool = True, nonwrapped_numel: int = 0):
                 del nonwrapped_numel
-<<<<<<< HEAD
-                wrap = isinstance(module, (OlmoBlockGroup, OlmoVisionBackbone))
-=======
-                wrap = isinstance(module, OLMoBlockGroup)
->>>>>>> 6f521609
+                wrap = isinstance(module, (OLMoBlockGroup, OLMoVisionBackbone))
                 if recurse:
                     return True
                 else:
@@ -1465,13 +1449,9 @@
 
             def fsdp_wrap_fn(module, recurse: bool = True, nonwrapped_numel: int = 0):
                 del nonwrapped_numel
-<<<<<<< HEAD
                 wrap = (
-                    isinstance(module, (OlmoBlockGroup, OlmoVisionBackbone)) or module in size_based_module_to_wrap
+                    isinstance(module, (OLMoBlockGroup, OLMoVisionBackbone)) or module in size_based_module_to_wrap
                 )
-=======
-                wrap = isinstance(module, (OLMoBlockGroup,)) or module in size_based_module_to_wrap
->>>>>>> 6f521609
                 if recurse:
                     return True
                 else:
@@ -1481,7 +1461,7 @@
         elif wrap_strategy == FSDPWrapStrategy.size_based:
             from torch.distributed.fsdp.wrap import size_based_auto_wrap_policy
 
-            return partial(size_based_auto_wrap_policy, force_leaf_modules={OlmoVisionBackbone})
+            return partial(size_based_auto_wrap_policy, force_leaf_modules={OLMoVisionBackbone})
         elif wrap_strategy in {
             FSDPWrapStrategy.one_in_two,
             FSDPWrapStrategy.one_in_three,
@@ -1497,11 +1477,7 @@
 
             def fsdp_wrap_fn(module, recurse: bool = True, nonwrapped_numel: int = 0):
                 del nonwrapped_numel
-<<<<<<< HEAD
-                wrap = isinstance(module, (OlmoBlock, OlmoVisionBackbone)) and module.layer_id % c == 0
-=======
-                wrap = isinstance(module, OLMoBlock) and module.layer_id % c == 0
->>>>>>> 6f521609
+                wrap = isinstance(module, (OLMoBlock, OLMoVisionBackbone)) and module.layer_id % c == 0
                 if recurse:
                     return True
                 else:
