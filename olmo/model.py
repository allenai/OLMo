--- conflicted
+++ resolved
@@ -1411,9 +1411,6 @@
     def get_fsdp_wrap_policy(self, wrap_strategy: Optional[FSDPWrapStrategy] = None):
         if wrap_strategy is None:
             return None
-<<<<<<< HEAD
-        elif wrap_strategy == FSDPWrapStrategy.by_block:
-=======
 
         # The 'recurse' mode for the wrap function does not behave like you'd expect.
         # Even if we return False, it may still recurse because PyTorch does what it wants,
@@ -1426,36 +1423,25 @@
             size_based_module_to_wrap.add(self.transformer.ff_out)
 
         if wrap_strategy == FSDPWrapStrategy.by_block:
->>>>>>> 8e0d52eb
 
             def fsdp_wrap_fn(module, recurse: bool = True, nonwrapped_numel: int = 0):
                 del nonwrapped_numel
-                wrap = isinstance(module, OlmoBlock)
+                wrap = isinstance(module, (OlmoBlock, OlmoVisionBackbone))
                 if recurse:
-<<<<<<< HEAD
-                    return True  # always recurse for simplicity
-                return isinstance(module, (OlmoVisionBackbone, OlmoBlock))
-=======
                     return True
                 else:
                     return wrap
->>>>>>> 8e0d52eb
 
             return fsdp_wrap_fn
         elif wrap_strategy == FSDPWrapStrategy.by_block_and_size:
 
             def fsdp_wrap_fn(module, recurse: bool = True, nonwrapped_numel: int = 0):
                 del nonwrapped_numel
-                wrap = isinstance(module, (OlmoBlock,)) or module in size_based_module_to_wrap
+                wrap = isinstance(module, (OlmoBlock, OlmoVisionBackbone)) or module in size_based_module_to_wrap
                 if recurse:
-<<<<<<< HEAD
-                    return True  # always recurse for simplicity
-                return isinstance(module, (OlmoVisionBackbone, OlmoBlock, nn.Linear, nn.Embedding))
-=======
                     return True
                 else:
                     return wrap
->>>>>>> 8e0d52eb
 
             return fsdp_wrap_fn
         elif wrap_strategy == FSDPWrapStrategy.by_block_group:
@@ -1466,16 +1452,11 @@
 
             def fsdp_wrap_fn(module, recurse: bool = True, nonwrapped_numel: int = 0):
                 del nonwrapped_numel
-                wrap = isinstance(module, OlmoBlockGroup)
+                wrap = isinstance(module, (OlmoBlockGroup, OlmoVisionBackbone))
                 if recurse:
-<<<<<<< HEAD
-                    return True  # always recurse for simplicity
-                return isinstance(module, (OlmoVisionBackbone, OlmoBlockGroup))
-=======
                     return True
                 else:
                     return wrap
->>>>>>> 8e0d52eb
 
             return fsdp_wrap_fn
         elif wrap_strategy == FSDPWrapStrategy.by_block_group_and_size:
@@ -1486,16 +1467,13 @@
 
             def fsdp_wrap_fn(module, recurse: bool = True, nonwrapped_numel: int = 0):
                 del nonwrapped_numel
-                wrap = isinstance(module, (OlmoBlockGroup,)) or module in size_based_module_to_wrap
+                wrap = (
+                    isinstance(module, (OlmoBlockGroup, OlmoVisionBackbone)) or module in size_based_module_to_wrap
+                )
                 if recurse:
-<<<<<<< HEAD
-                    return True  # always recurse for simplicity
-                return isinstance(module, (OlmoVisionBackbone, OlmoBlockGroup, nn.Linear, nn.Embedding))
-=======
                     return True
                 else:
                     return wrap
->>>>>>> 8e0d52eb
 
             return fsdp_wrap_fn
         elif wrap_strategy == FSDPWrapStrategy.size_based:
@@ -1517,16 +1495,11 @@
 
             def fsdp_wrap_fn(module, recurse: bool = True, nonwrapped_numel: int = 0):
                 del nonwrapped_numel
-                wrap = isinstance(module, OlmoBlock) and module.layer_id % c == 0
+                wrap = isinstance(module, (OlmoBlock, OlmoVisionBackbone)) and module.layer_id % c == 0
                 if recurse:
-<<<<<<< HEAD
-                    return True  # always recurse for simplicity
-                return isinstance(module, (OlmoVisionBackbone, OlmoBlock)) and module.layer_id % c == 0
-=======
                     return True
                 else:
                     return wrap
->>>>>>> 8e0d52eb
 
             return fsdp_wrap_fn
         else:
