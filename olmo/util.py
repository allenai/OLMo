--- conflicted
+++ resolved
@@ -354,7 +354,37 @@
             raise TimeoutError(f"{description} timed out")
 
 
-<<<<<<< HEAD
+def is_remote_file(path: PathOrStr) -> bool:
+    return re.match(r"[a-z0-9]+://.*", str(path)) is not None
+
+
+def resource_path(folder: PathOrStr, fname: str) -> PathOrStr:
+    if is_remote_file(folder):
+        from cached_path import cached_path
+
+        return cached_path(f"{folder}/{fname}")
+    else:
+        return Path(folder) / fname
+
+
+def file_size(path: PathOrStr) -> int:
+    """
+    Get the size of a local or remote file in bytes.
+    """
+    if is_remote_file(path):
+        from urllib.parse import urlparse
+
+        parsed = urlparse(str(path))
+        if parsed.scheme == "gs":
+            return _gcs_file_size(parsed.netloc, parsed.path)
+        elif parsed.scheme == "s3":
+            return _s3_file_size(parsed.netloc, parsed.path)
+        else:
+            raise NotImplementedError(f"file size not implemented for '{parsed.scheme}' files")
+    else:
+        return os.stat(path).st_size
+
+
 def upload(source: PathOrStr, target: str, save_overwrite: bool = False):
     """Upload source file to a target location on GCS or S3."""
     from urllib.parse import urlparse
@@ -370,46 +400,13 @@
         raise NotImplementedError(f"Upload not implemented for '{parsed.scheme}' scheme")
 
 
-def _gcs_upload(source: Path, bucket_name: str, key: str, save_overwrite: bool = False):
-=======
-def is_remote_file(path: PathOrStr) -> bool:
-    return re.match(r"[a-z0-9]+://.*", str(path)) is not None
-
-
-def file_size(path: PathOrStr) -> int:
-    """
-    Get the size of a local or remote file in bytes.
-    """
-    if is_remote_file(path):
-        from urllib.parse import urlparse
-
-        parsed = urlparse(str(path))
-        if parsed.scheme == "gs":
-            return _gcs_file_size(parsed.netloc, parsed.path)
-        elif parsed.scheme == "s3":
-            return _s3_file_size(parsed.netloc, parsed.path)
-        else:
-            raise NotImplementedError(f"file size not implemented for '{parsed.scheme}' files")
-    else:
-        return os.stat(path).st_size
-
-
 def _gcs_file_size(bucket_name: str, key: str) -> int:
     from google.api_core.exceptions import NotFound
->>>>>>> 5a11cd15
     from google.cloud import storage as gcs
 
     storage_client = gcs.Client()
     bucket = storage_client.bucket(bucket_name)
     blob = bucket.blob(key)
-<<<<<<< HEAD
-    if not save_overwrite and blob.exists():
-        raise FileExistsError(f"gs://{bucket_name}/{key} already exists. Use save_overwrite to overwrite it.")
-    blob.upload_from_filename(source)
-
-
-def _s3_upload(source: Path, bucket_name: str, key: str, save_overwrite: bool = False):
-=======
     try:
         blob.reload()
     except NotFound:
@@ -418,13 +415,22 @@
     return blob.size
 
 
-def _s3_file_size(bucket_name: str, key: str) -> int:
->>>>>>> 5a11cd15
+def _gcs_upload(source: Path, bucket_name: str, key: str, save_overwrite: bool = False):
+    from google.cloud import storage as gcs
+
+    storage_client = gcs.Client()
+    bucket = storage_client.bucket(bucket_name)
+    blob = bucket.blob(key)
+    if not save_overwrite and blob.exists():
+        raise FileExistsError(f"gs://{bucket_name}/{key} already exists. Use save_overwrite to overwrite it.")
+    blob.upload_from_filename(source)
+
+
+def _s3_upload(source: Path, bucket_name: str, key: str, save_overwrite: bool = False):
     import boto3
     from botocore.exceptions import ClientError
 
     s3_client = boto3.client("s3")
-<<<<<<< HEAD
     if not save_overwrite:
         try:
             s3_client.head_object(Bucket=bucket_name, Key=key)
@@ -435,18 +441,14 @@
     s3_client.upload_file(source, bucket_name, key)
 
 
-def resource_path(folder: PathOrStr, fname: str) -> PathOrStr:
-    if isinstance(folder, str) and "://" in folder:
-        from cached_path import cached_path
-
-        return cached_path(f"{folder}/{fname}")
-    else:
-        return Path(folder) / fname
-=======
+def _s3_file_size(bucket_name: str, key: str) -> int:
+    import boto3
+    from botocore.exceptions import ClientError
+
+    s3_client = boto3.client("s3")
     try:
         return s3_client.head_object(Bucket=bucket_name, Key=key)["ContentLength"]
     except ClientError as e:
         if int(e.response["Error"]["Code"]) != 404:
             raise
-        raise FileNotFoundError("s3://{bucket_name}/{key}")
->>>>>>> 5a11cd15
+        raise FileNotFoundError("s3://{bucket_name}/{key}")