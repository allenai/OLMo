import gc
import io
import logging
import pickle
import shutil
import traceback
from abc import ABCMeta, abstractmethod
from collections import defaultdict
from concurrent.futures import ProcessPoolExecutor, ThreadPoolExecutor, as_completed
from contextlib import contextmanager
from copy import deepcopy
from dataclasses import dataclass, field, replace
from functools import reduce
from multiprocessing import shared_memory
from pathlib import Path
from typing import Any, Dict, Generator, List, Optional, Set, Tuple, cast

import numpy as np
import torch
import torch.distributed.checkpoint as dist_cp
import torch.multiprocessing as mp
from packaging import version
from torch.distributed import _remote_device
from torch.distributed._shard._utils import narrow_tensor_by_index
from torch.distributed._shard.metadata import ShardMetadata
from torch.distributed._shard.sharded_tensor import ShardedTensor
from torch.distributed.checkpoint.filesystem import WriteResult, _StorageInfo
from torch.distributed.checkpoint.metadata import Metadata, MetadataIndex
from torch.distributed.checkpoint.optimizer import load_sharded_optimizer_state_dict
from torch.distributed.checkpoint.planner import LoadItemType, ReadItem
from torch.distributed.fsdp import FullyShardedDataParallel as FSDP
from torch.distributed.fsdp import StateDictType
from torch.distributed.fsdp.api import (
    FullOptimStateDictConfig,
    FullStateDictConfig,
    ShardedOptimStateDictConfig,
    ShardedStateDictConfig,
)
from torch.futures import Future

try:
    from torch.distributed.fsdp.flat_param import FlatParamHandle  # type: ignore
except ModuleNotFoundError:
    from torch.distributed.fsdp._flat_param import FlatParamHandle  # type: ignore

from olmo import util

from .aliases import PathOrStr
from .config import BaseConfig, ShardedCheckpointerType, TrainConfig
from .exceptions import OLMoCheckpointError
from .optim import Optimizer, fix_optim_state_dict
from .safetensors_util import safetensors_file_to_state_dict
from .torch_util import (
    barrier,
    gc_cuda,
    get_fs_local_rank,
    get_global_rank,
<<<<<<< HEAD
    get_world_size,
    get_local_world_size,
    get_local_rank,
=======
    get_local_rank,
    get_local_world_size,
    get_world_size,
>>>>>>> 5789cfe3
)
from .util import (
    _get_s3_client,
    default_thread_count,
    dir_is_empty,
    get_bytes_range,
    get_progress_bar,
    resource_path,
    upload,
    wait_for,
)

__all__ = [
    "save_fsdp_model_and_optim_state",
    "load_fsdp_model_and_optim_state",
    "load_fsdp_optim_state",
    "save_state_dict",
    "load_state_dict",
    "load_model_state",
    "RemoteFileSystemWriter",
    "RemoteFileSystemReader",
    "Checkpointer",
    "FullCheckpointer",
    "TorchNewStyleShardedCheckpointer",
    "TorchLegacyShardedCheckpointer",
    "LocalShardedCheckpointer",
    "build_sharded_checkpointer",
]


log = logging.getLogger(__name__)

MODEL_AND_OPTIM_FOLDER = "model_and_optim"


def save_fsdp_model_and_optim_state(
    checkpoint_dir: PathOrStr,
    fsdp_model: FSDP,
    optim: Optimizer,
    *,
    upload_to: Optional[str] = None,
    save_overwrite: bool = False,
):
    """
    Use this to save a state dict for an FSDP model and its optimizer via :module:`torch.distributed.checkpoint`
    functions. This should be used during distributed training and should be called by all ranks.

    :param checkpoint_dir: The directory to save to.
    :param fsdp_model: The FSDP model.
    :param optim: The FSDP model's optimizer.
    :param upload_to: Optional, a remote "directory" to upload the checkpoint files to.
    :param save_overwrite: Overwrite existing files.

    :raises FileExistsError: If a model and optim checkpoint already exists in ``checkpoint_dir`` and ``save_overwrite=False``.
    """
    checkpoint_dir = Path(checkpoint_dir)
    target_dir = checkpoint_dir / MODEL_AND_OPTIM_FOLDER
    if save_overwrite:
        if get_fs_local_rank() == 0:
            shutil.rmtree(target_dir, ignore_errors=True)
    elif not dir_is_empty(target_dir):
        raise FileExistsError(target_dir)
    barrier()
    if get_fs_local_rank() == 0:
        target_dir.mkdir(exist_ok=True, parents=True)
    barrier()
    with FSDP.state_dict_type(
        fsdp_model,
        state_dict_type=StateDictType.SHARDED_STATE_DICT,
        state_dict_config=ShardedStateDictConfig(offload_to_cpu=True),
        optim_state_dict_config=ShardedOptimStateDictConfig(offload_to_cpu=True),
    ):
        model_and_optim_state = {
            "model": fsdp_model.state_dict(),
            "optim": FSDP.optim_state_dict(fsdp_model, optim),
        }
        dist_cp.save_state_dict(
            model_and_optim_state,
            RemoteFileSystemWriter(
                target_dir,
                upload_to=None if upload_to is None else f"{upload_to.rstrip('/')}/{MODEL_AND_OPTIM_FOLDER}",
                save_overwrite=save_overwrite,
            ),
        )


def load_fsdp_model_and_optim_state(
    checkpoint_dir: PathOrStr,
    fsdp_model: FSDP,
    optim: Optimizer,
    *,
    local_cache: Optional[PathOrStr] = None,
    load_optimizer_state: bool = True,
):
    """
    Use this to load a state dict for an FSDP model and its optimizer via :module:`torch.distributed.checkpoint`
    functions. This should be used during distributed training and should be called by all ranks.

    :param checkpoint_dir: The checkpoint directory to load from. This can be a local or remote directory.
    :param fsdp_model: The FSDP model.
    :param optim: The FSDP model's optimizer.
    :param local_cache: A local cache of the checkpoint directory. Use this when the ``checkpoint_dir`` is a
        remote "directory" but there might be a cached version of the same artifacts.
    :param load_optimizer_state: Set to ``False`` to skip loading the optimizer state.

    :raises FileNotFoundError: If the ``checkpoint_dir`` doesn't contain a model and optimizer checkpoint.
    """
    load_path = str(checkpoint_dir).rstrip("/")
    local_cache = None if local_cache is None else Path(local_cache)
    with FSDP.state_dict_type(
        fsdp_model,
        state_dict_type=StateDictType.SHARDED_STATE_DICT,
        state_dict_config=ShardedStateDictConfig(offload_to_cpu=True),
        optim_state_dict_config=ShardedOptimStateDictConfig(offload_to_cpu=True),
    ):
        # Load the model state dict in place.
        log.info("Loading model state...")
        model_state = {"model": fsdp_model.state_dict()}
        dist_cp.load_state_dict(
            model_state,
            RemoteFileSystemReader(
                f"{load_path}/{MODEL_AND_OPTIM_FOLDER}",
                local_cache=None if local_cache is None else local_cache / MODEL_AND_OPTIM_FOLDER,
            ),
        )
        fsdp_model.load_state_dict(model_state["model"])

        if not load_optimizer_state:
            return

        # Load optim state dict in place.
        log.info("Loading sharded optimizer state...")
        optim_state = load_sharded_optimizer_state_dict(
            model_state_dict=model_state["model"],
            optimizer_key="optim",
            storage_reader=RemoteFileSystemReader(
                f"{load_path}/{MODEL_AND_OPTIM_FOLDER}",
                local_cache=None if local_cache is None else local_cache / MODEL_AND_OPTIM_FOLDER,
            ),
        )
        # optim_state["optim"] = {
        #    'state': { fqn: { 'grad_norm_exp_avg': Tensor, 'step': Tensor, 'exp_avg': ShardedTensor, 'exp_avg_sq': ShardedTensor } },
        #    'param_groups': [{ 'param_names': [ fsdp_fqn, ... ], 'params': [ fqn, ... ], ... }],
        # }
        del model_state

        # Make sure tensors are on CPU! PyTorch puts them on GPU even though we have `offload_to_cpu=True`.
        for state in optim_state["optim"]["state"].values():
            for k in state.keys():
                state[k] = state[k].cpu()
        gc_cuda()

        load_fsdp_optim_state(fsdp_model, optim, optim_state["optim"])


def load_fsdp_optim_state(fsdp_model: FSDP, optim: Optimizer, optim_state: Dict[str, Any]):
    log.info("Flattening sharded optimizer state...")
    # flattened_osd = {
    #    'state': { id: { 'grad_norm_exp_avg': Tensor, 'step': Tensor, 'exp_avg': Tensor, 'exp_avg_sq': Tensor } },
    #    'param_groups': [{ 'param_names': [ fsdp_fqn, ... ], 'params': [ id, ... ], ... }],
    # }
    # NOTE: Careful! The order of the these arguments has changed from 2.0 to 2.1... ¯\_(ツ)_/¯
    if version.parse(torch.__version__) < version.parse("2.1.0"):
        flattened_osd = FSDP.optim_state_dict_to_load(optim_state, fsdp_model, optim)  # type: ignore
    else:
        flattened_osd = FSDP.optim_state_dict_to_load(fsdp_model, optim, optim_state)  # type: ignore

    del optim_state
    gc_cuda()

    log.info("Loading flattened optimizer state...")

    # Put optim state on CPU since `Optimizer.load_state_dict()` will create a deepcopy of the whole state dict,
    # which takes up unnecessary GPU memory.
    for state in flattened_osd["state"].values():
        for k in state.keys():
            state[k] = state[k].cpu()
    gc_cuda()

    optim.load_state_dict(fix_optim_state_dict(optim, flattened_osd))


def save_state_dict(
    checkpoint_dir: PathOrStr,
    fname: str,
    state_dict: Dict[str, Any],
    *,
    upload_to: Optional[str] = None,
    save_overwrite: bool = False,
    synchronize: bool = True,
):
    """
    Save a regular state dict to the file ``fname`` within ``checkpoint_dir`` using :func:`torch.save()`.
    This can be used during distributed training or not. If during distributed training the ``fname`` should be unique
    for each rank.

    :param checkpoint_dir: The directory to save to.
    :param fname: The target file within ``checkpoint_dir`` to save to. This should be a path relative to the ``checkpoint_dir``.
    :param state_dict: The state dict to save.
    :param upload_to: Optional, a remote "directory" to upload the file to.
    :param save_overwrite: Overwrite existing files.
    :param synchronize: If ``False``, don't do any distributed synchronization. Use this when only calling
        this function from a single rank.

    :raises FileExistsError: If the ``fname`` already exists within ``checkpoint_dir`` and ``save_overwrite=False``.
    """
    checkpoint_dir = Path(checkpoint_dir)
    target_path = checkpoint_dir / fname
    if save_overwrite:
        target_path.unlink(missing_ok=True)
    elif target_path.is_file():
        raise FileExistsError(target_path)
    if synchronize:
        barrier()
    target_path.parent.mkdir(exist_ok=True, parents=True)
    if synchronize:
        barrier()
    torch.save(state_dict, target_path)
    if upload_to is not None:
        upload_target = f"{upload_to.rstrip('/')}/{fname}"
        log.info(f"Uploading {target_path} to {upload_target}...")
        upload(target_path, upload_target, save_overwrite=save_overwrite)


def load_state_dict(
    checkpoint_dir: PathOrStr,
    fname: str,
    *,
    local_cache: Optional[PathOrStr] = None,
    map_location: Optional[str] = None,
):
    """
    Load a regular state dict from the file ``fname`` within ``checkpoint_dir`` using :func:`torch.load()`.
    This can be used during distributed training or not.

    :param checkpoint_dir: A local or remote checkpoint directory.
    :param fname: The target file within the ``checkpoint_dir``. This should be a path relative to the ``checkpoint_dir``.
    :param local_cache: A local cache of the checkpoint directory. Use this when the ``checkpoint_dir`` is a
        remote "directory" but there might be a cached version of the same artifacts.

    :raises FileNotFoundError: If ``fname`` doesn't exist in the ``checkpoint_dir`` or the local cache.
    """
    if fname.endswith(".pt"):
        # Try safetensors version first.
        try:
            path = resource_path(
                str(checkpoint_dir).rstrip("/"), fname[:-2] + "safetensors", local_cache=local_cache
            )
            return safetensors_file_to_state_dict(path, map_location=map_location)
        except FileNotFoundError:
            pass

    path = resource_path(str(checkpoint_dir).rstrip("/"), fname, local_cache=local_cache)
    return torch.load(path, map_location=map_location)


def load_model_state(checkpoint_dir: PathOrStr, model: torch.nn.Module):
    """
    Load model state from a distributed FSDP model checkpoint created from :func:`save_fsdp_model_and_optim_state()`.
    Note that ``model`` should not be wrapped with FSDP.
    """
    state_dict = {"model": model.state_dict()}
    dist_cp.load_state_dict(
        state_dict,
        RemoteFileSystemReader(f"{str(checkpoint_dir).rstrip('/')}/{MODEL_AND_OPTIM_FOLDER}"),
        no_dist=True,
    )
    model.load_state_dict(state_dict["model"])


class RemoteFileSystemWriter(dist_cp.FileSystemWriter):
    """
    A subclass of :class:`~torch.distributed.checkpoint.FileSystemWriter` that can upload files
    directly to a cloud bucket when ``upload_to`` is specified.
    """

    def __init__(
        self,
        path: PathOrStr,
        single_file_per_rank: bool = True,
        sync_files: bool = True,
        thread_count: Optional[int] = None,
        per_thread_copy_ahead: int = 10_000_000,
        upload_to: Optional[str] = None,
        save_overwrite: bool = False,
    ) -> None:
        if thread_count is not None and thread_count <= 0:
            raise ValueError("thread count must be at least 1")
        super().__init__(
            path,
            single_file_per_rank=single_file_per_rank,
            sync_files=sync_files,
            # NOTE: we default to 1 thread here instead of whatever `default_thread_count()`
            # returns because uploading big checkpoint files with multiple threads causes
            # boto3 to fail in weird ways.
            thread_count=thread_count or 1,
            per_thread_copy_ahead=per_thread_copy_ahead,
        )
        self.upload_to = None if upload_to is None else upload_to.rstrip("/")
        self.save_overwrite = save_overwrite

    def write_data(
        self,
        plan: dist_cp.SavePlan,
        planner: dist_cp.SavePlanner,
    ) -> Future[List[WriteResult]]:
        fut = super().write_data(plan, planner)
        if self.upload_to is not None:
            files_to_upload = set()
            for write_result in fut.wait():
                files_to_upload.add(write_result.storage_data.relative_path)

            # Create the global S3 client up front to work around a threading issue in boto.
            if self.upload_to.startswith("s3://"):
                _get_s3_client("s3")
            elif self.upload_to.startswith("r2://"):
                _get_s3_client("r2")
            elif self.upload_to.startswith("weka://"):
                _get_s3_client("weka")

            with ThreadPoolExecutor(max_workers=self.thread_count) as executor:
                futures = []
                for fname in files_to_upload:
                    source = self.path / fname
                    target = f"{self.upload_to}/{fname}"
                    log.info(f"Uploading {source} to {target}...")
                    futures.append(executor.submit(upload, source, target, save_overwrite=self.save_overwrite))
                for f in as_completed(futures):
                    try:
                        f.result()
                    except BaseException:
                        # NOTE: we might get an error here that can't be pickled, which causes a different failure
                        # later when PyTorch tries to reduce that error across ranks. So here we just make
                        # sure we're raising a simple error type that can be pickled.
                        raise OLMoCheckpointError(f"Original error:\n{traceback.format_exc()}")
        return fut

    def finish(self, metadata: Metadata, results: List[List[WriteResult]]) -> None:
        super().finish(metadata, results)
        if self.upload_to is not None:
            source = self.path / ".metadata"
            target = f"{self.upload_to}/.metadata"
            log.info(f"Uploading {source} to {target}...")
            upload(source, target, save_overwrite=self.save_overwrite)


class RemoteFileSystemReader(dist_cp.StorageReader):
    """
    A :class:`~torch.distributed.checkpoint.StorageReader` based on :class:`~torch.distributed.checkpoint.FileSystemReader`
    that can read data directly from cloud storage as well as a local directory.
    """

    def __init__(
        self, path: PathOrStr, *, local_cache: Optional[PathOrStr] = None, thread_count: Optional[int] = None
    ):
        super().__init__()
        if thread_count is not None and thread_count <= 0:
            raise ValueError("thread count must be at least 1")
        self.path = str(path).rstrip("/")
        self.cache = None if local_cache is None else Path(local_cache)
        self.thread_count = thread_count or default_thread_count()
        self.storage_data: Dict[MetadataIndex, _StorageInfo] = dict()
        self._metadata: Optional[Metadata] = None

    def _get_bytes(self, relative_path: str, offset: int, length: int) -> bytes:
        if self.cache is not None and (path := self.cache / relative_path).is_file():
            return get_bytes_range(path, offset, length)
        else:
            return get_bytes_range(f"{self.path}/{relative_path}", offset, length)

    def _get_content_for_read(self, read_item: ReadItem) -> Tuple[ReadItem, bytes]:
        sinfo = self.storage_data[read_item.storage_index]
        content = self._get_bytes(sinfo.relative_path, sinfo.offset, sinfo.length)
        return (read_item, content)

    def read_data(self, plan: dist_cp.LoadPlan, planner: dist_cp.LoadPlanner) -> Future[None]:
        # Create the global S3 client up front to work around a threading issue in boto.
        if isinstance(self.path, str):
            if self.path.startswith("s3://"):
                _get_s3_client("s3")
            elif self.path.startswith("r2://"):
                _get_s3_client("r2")
            elif self.path.startswith("weka://"):
                _get_s3_client("weka")

        with ThreadPoolExecutor(max_workers=self.thread_count) as executor:
            read_item_content_futures = []
            for read_item in plan.items:
                read_item_content_futures.append(executor.submit(self._get_content_for_read, read_item))
            read_item_content_results = []
            for f in as_completed(read_item_content_futures):
                try:
                    read_item_content_results.append(f.result())
                except BaseException:
                    # NOTE: we might get an error here that can't be pickled, which causes a different failure
                    # later when PyTorch tries to reduce that error across ranks. So here we just make
                    # sure we're raising a simple error type that can be pickled.
                    raise OLMoCheckpointError(f"Original error:\n{traceback.format_exc()}")

        # Modified from `FileSystemReader.read_data()`
        for read_item, content in read_item_content_results:
            bytes = io.BytesIO(content)
            bytes.seek(0)
            if read_item.type == LoadItemType.BYTE_IO:
                planner.load_bytes(read_item, bytes)
            else:
                tensor = cast(torch.Tensor, torch.load(bytes, map_location="cpu"))
                tensor = narrow_tensor_by_index(tensor, read_item.storage_offsets, read_item.lengths)
                target_tensor = planner.resolve_tensor(read_item).detach()

                assert (
                    target_tensor.size() == tensor.size()
                ), f"req {read_item.storage_index} mismatch sizes {target_tensor.size()} vs {tensor.size()}"
                target_tensor.copy_(tensor)
                planner.commit_tensor(read_item, target_tensor)

        fut: Future = Future()
        fut.set_result(None)
        return fut

    def read_metadata(self) -> Metadata:
        if self._metadata is None:
            with resource_path(self.path, ".metadata", local_cache=self.cache).open("rb") as metadata_file:
                self._metadata = pickle.load(metadata_file)
        return self._metadata

    def set_up_storage_reader(self, metadata: Metadata, is_coordinator: bool) -> None:
        del is_coordinator
        self.storage_data = metadata.storage_data
        assert self.storage_data is not None

    def prepare_local_plan(self, plan: dist_cp.LoadPlan) -> dist_cp.LoadPlan:
        return plan

    def prepare_global_plan(self, global_plan: List[dist_cp.LoadPlan]) -> List[dist_cp.LoadPlan]:
        return global_plan


class Checkpointer(metaclass=ABCMeta):
    def __init__(self, cfg: TrainConfig, thread_count: Optional[int] = None):
        self.cfg = cfg
        self.thread_count = thread_count or default_thread_count()

    @abstractmethod
    def save_checkpoint(
        self,
        dir: PathOrStr,
        fsdp_model: FSDP,
        optim: Optimizer,
        train_state: Dict[str, Any],
        *,
        upload_to: Optional[str] = None,
    ) -> None:
        raise NotImplementedError

    @abstractmethod
    def restore_checkpoint(
        self,
        load_path: PathOrStr,
        fsdp_model: FSDP,
        optim: Optimizer,
        *,
        local_cache: Optional[PathOrStr] = None,
        load_optimizer_state: bool = True,
    ) -> Dict[str, Any]:
        """
        Restores a checkpoint to the model and optimizer. Returns the remaining trainer state.
        """
        raise NotImplementedError

    def unshard_checkpoint(
        self,
        load_path: PathOrStr,
        *,
        local_cache: Optional[PathOrStr] = None,
        load_optimizer_state: bool = True,
        load_trainer_state: bool = True,
        device: Optional[torch.device] = None,
    ) -> Tuple[Dict[str, torch.Tensor], Optional[Dict[str, Any]], Optional[Dict[str, Any]]]:
        """
        Unshard a checkpoint.

        Note this is not marked abstract because child classes are not required to implemented this.
        """
        del load_path, local_cache, load_optimizer_state, load_trainer_state, device
        raise NotImplementedError

    @contextmanager
    def _temporary_wd(self, dir: PathOrStr) -> Generator[Path, None, None]:
        # Make sure checkpoint directory doesn't exist unless it's okay to overwrite it.
        checkpoint_dir = Path(dir)
        if not dir_is_empty(checkpoint_dir):
            if self.cfg.save_overwrite:
                if get_fs_local_rank() == 0:
                    shutil.rmtree(checkpoint_dir, ignore_errors=True)
            else:
                raise FileExistsError(checkpoint_dir)
        # No need to mkdir here since we'll directly replace the temporary directory with
        # this directory below.
        barrier()

        # Prepare temporary directory. We don't have to be as careful here, we can
        # just remove it if it already exists.
        checkpoint_dir_tmp = checkpoint_dir.with_name(checkpoint_dir.name + "-tmp")
        if get_fs_local_rank() == 0:
            shutil.rmtree(checkpoint_dir_tmp, ignore_errors=True)
            checkpoint_dir_tmp.mkdir(exist_ok=True, parents=True)

        barrier()

        # Yield temporary directory for `.save_checkpoint()` to use.
        yield checkpoint_dir_tmp

        barrier()

        # Finally if all went well replace the temporary directory with the actual
        # checkpoint directory.
        if get_fs_local_rank() == 0:
            # Replace temp directory with target checkpoint directory.
            try:
                checkpoint_dir_tmp.replace(checkpoint_dir)
            except FileNotFoundError:
                # Caught when another (file-system) local rank 0 has already replaced the tmp directory.
                # This can happen when nodes are saving to a common NFS drive but otherwise have distinct
                # file-systems.
                if not checkpoint_dir.exists():
                    raise

        # In the cases where we're using a shared NFS drive between ranks to save checkpoints,
        # replacing the temp directory with the final directory from rank 0 might not be immediately
        # realized in the file systems of the other ranks.
        # So we wait here across all ranks until that final checkpoint directory is visible.
        wait_for(lambda: checkpoint_dir.exists(), "Waiting for checkpoint directory", timeout=10.0)

        barrier()

    def _save_config(self, dir: PathOrStr, *, upload_to: Optional[str] = None) -> None:
        if get_global_rank() == 0:
            log.info("Saving config...")
            self.cfg.save(config_path := Path(dir) / "config.yaml")
            if upload_to is not None:
                upload_target = f"{upload_to}/config.yaml"
                log.info(f"Uploading {config_path} to {upload_target}")
                upload(config_path, upload_target, save_overwrite=self.cfg.save_overwrite)


class FullCheckpointer(Checkpointer):
    """
    A :class:`Checkpointer` that saves a single full model and optimizer state dictionary.
    """

    def save_checkpoint(
        self,
        dir: PathOrStr,
        fsdp_model: FSDP,
        optim: Optimizer,
        trainer_state: Dict[str, Any],
        *,
        upload_to: Optional[str] = None,
    ) -> None:
        with self._temporary_wd(dir) as checkpoint_dir:
            with FSDP.state_dict_type(
                fsdp_model,
                state_dict_type=StateDictType.FULL_STATE_DICT,
                state_dict_config=FullStateDictConfig(rank0_only=True, offload_to_cpu=True),
                optim_state_dict_config=FullOptimStateDictConfig(rank0_only=True, offload_to_cpu=True),
            ):
                # We'll write the model and optimizer state dicts individually to reduce (CPU) memory consumption.
                # First the model state.
                model_state_dict = fsdp_model.state_dict()
                if get_global_rank() == 0:
                    log.info("Saving model state...")
                    save_state_dict(
                        checkpoint_dir,
                        "model.pt",
                        model_state_dict,
                        upload_to=upload_to,
                        save_overwrite=self.cfg.save_overwrite,
                        synchronize=False,
                    )
                del model_state_dict
                barrier()

                # Then the optimizer state.
                optim_state_dict = FSDP.optim_state_dict(fsdp_model, optim)
                if get_global_rank() == 0:
                    log.info("Saving optim state...")
                    save_state_dict(
                        checkpoint_dir,
                        "optim.pt",
                        optim_state_dict,
                        upload_to=upload_to,
                        save_overwrite=self.cfg.save_overwrite,
                        synchronize=False,
                    )
                del optim_state_dict
                barrier()

            # Save trainer state.
            if get_global_rank() == 0:
                log.info("Saving trainer state...")
                save_state_dict(
                    checkpoint_dir,
                    "train.pt",
                    trainer_state,
                    upload_to=upload_to,
                    save_overwrite=self.cfg.save_overwrite,
                    synchronize=False,
                )
            # Save config.
            self._save_config(checkpoint_dir, upload_to=upload_to)

    def restore_checkpoint(
        self,
        load_path: PathOrStr,
        fsdp_model: FSDP,
        optim: Optimizer,
        *,
        local_cache: Optional[PathOrStr] = None,
        load_optimizer_state: bool = True,
    ) -> Dict[str, Any]:
        with FSDP.state_dict_type(
            fsdp_model,
            state_dict_type=StateDictType.FULL_STATE_DICT,
            state_dict_config=FullStateDictConfig(rank0_only=False, offload_to_cpu=True),
            optim_state_dict_config=FullOptimStateDictConfig(rank0_only=False, offload_to_cpu=True),
        ):
            with torch.no_grad():
                # fill everything with NaN, so we can check afterwards that every parameter has been restored
                for module_name, module in fsdp_model.named_modules():
                    if not isinstance(module, FSDP):
                        continue
                    for param in module.params:
                        param.fill_(torch.nan)

                # restore params from checkpoint
                state_dict_to_load = load_state_dict(
                    load_path, "model.pt", local_cache=local_cache, map_location="cpu"
                )
                (
                    state_dict_to_load,
                    og_keys_to_new,
                ) = fsdp_model._fsdp_wrapped_module._make_state_dict_compatible(state_dict_to_load)

                for module_name, module in fsdp_model.named_modules():
                    if not isinstance(module, FSDP):
                        continue
                    for param in module.params:
                        assert param._is_flat_param
                        for fqn, spi in zip(param._fqns, param._shard_param_infos):
                            if not spi.in_shard:
                                continue
                            key = f"{module_name}.{fqn}"
                            key = key.replace("_fsdp_wrapped_module.", "")
                            key = key.lstrip(".")
                            t = state_dict_to_load[key]
                            t = t.flatten()
                            param[spi.offset_in_shard : spi.offset_in_shard + spi.numel_in_shard].copy_(
                                t[spi.intra_param_start_idx : spi.intra_param_end_idx + 1]
                            )

                # make sure that every parameter has been restored
                for module_name, module in fsdp_model.named_modules():
                    if not isinstance(module, FSDP):
                        continue
                    for param in module.params:
                        if torch.isnan(param).any():
                            raise ValueError(
                                f"Module '{module_name}' contains NaNs, this is likely a bug restoring from full checkpoints"
                            )

            # Load optimizer state.
            if load_optimizer_state:
                optim_state_dict_to_load = load_state_dict(
                    load_path, "optim.pt", local_cache=local_cache, map_location="cpu"
                )
                optim_state_dict_to_load = self._make_optim_state_dict_compatible(
                    optim_state_dict_to_load,
                    og_keys_to_new,
                )
                gc.collect()
                torch.cuda.empty_cache()
                barrier()
                for turn in range(get_local_world_size()):
                    log.info("Loading optimizer state turn %d ...", turn)
                    if turn == get_local_rank():
                        load_fsdp_optim_state(fsdp_model, optim, optim_state_dict_to_load)
                        gc.collect()
                        torch.cuda.empty_cache()
                    barrier()
                del optim_state_dict_to_load

            # Load other state.
            try:
                trainer_state = load_state_dict(load_path, "train.pt", local_cache=local_cache)
            except FileNotFoundError:
                # for backwards compatibility
                trainer_state = load_state_dict(load_path, "other.pt", local_cache=local_cache)
        barrier()
        return trainer_state

    def _make_optim_state_dict_compatible(
        self, optim_state_dict: Dict[str, Any], og_keys_to_new: Dict[str, Set[str]]
    ) -> Dict[str, Any]:
        # This state dict comes in two forms: one where the state keys are integers and one where the
        # keys are fully qualified parameter names. The latter case is easier to deal with here so we
        # first transform the integer key form into the FQN key form.
        if isinstance(optim_state_dict["param_groups"][0]["params"][0], int):
            id_to_fqn: Dict[int, str] = {}
            for group in optim_state_dict["param_groups"]:
                new_param_names = []
                for fqn, id in zip(group["param_names"], group["params"]):
                    fqn = fqn.replace("_fsdp_wrapped_module.", "")
                    id_to_fqn[id] = fqn
                    new_param_names.append(fqn)
                group["param_names"] = new_param_names
                group["params"] = new_param_names
            for id in list(optim_state_dict["state"].keys()):
                optim_state_dict["state"][id_to_fqn[id]] = optim_state_dict["state"].pop(id)
        else:
            # Otherwise we still want to clean up the param names to remove the "_fsdp_wrapped_module." prefix.
            for group in optim_state_dict["param_groups"]:
                group["param_names"] = [fqn.replace("_fsdp_wrapped_module.", "") for fqn in group["param_names"]]
                group["params"] = [fqn.replace("_fsdp_wrapped_module.", "") for fqn in group["params"]]
                assert group["param_names"] == group["params"]
            for key in list(optim_state_dict["state"].keys()):
                optim_state_dict["state"][key.replace("_fsdp_wrapped_module.", "")] = optim_state_dict[
                    "state"
                ].pop(key)

        # Now we can transform the state dict by renaming parameters according to `og_keys_to_new`.
        # First fix param names in the state.
        for og_key, new_keys in og_keys_to_new.items():
            og_state = optim_state_dict["state"].pop(og_key, None)
            if og_state is None:
                continue
            for i, new_key in enumerate(new_keys):
                if i == len(new_keys) - 1:
                    optim_state_dict["state"][new_key] = og_state
                else:
                    optim_state_dict["state"][new_key] = deepcopy(og_state)
        # Now fix param names in the param groups.
        for group in optim_state_dict["param_groups"]:
            og_names = group["params"]
            new_names = []
            for og_key in og_names:
                for new_key in og_keys_to_new[og_key]:
                    new_names.append(new_key)
            group["params"] = new_names
            group["param_names"] = new_names

        return optim_state_dict

    def load_checkpoint(
        self,
        load_path: PathOrStr,
        *,
        local_cache: Optional[PathOrStr] = None,
        load_optimizer_state: bool = True,
        device: Optional[torch.device] = None,
    ) -> Tuple[Dict[str, torch.Tensor], Optional[Dict[str, Any]]]:
        device = device if device is not None else torch.device("cpu")
        model_state = load_state_dict(load_path, "model.pt", local_cache=local_cache, map_location=device)  # type: ignore
        optim_state = None
        if load_optimizer_state:
            optim_state = load_state_dict(load_path, "optim.pt", local_cache=local_cache, map_location=device)  # type: ignore
        return model_state, optim_state


class TorchNewStyleShardedCheckpointer(Checkpointer):
    """
    A sharded :class:`Checkpointer` that uses PyTorch's new distributed checkpointing functionality.
    """

    def save_checkpoint(
        self,
        dir: PathOrStr,
        fsdp_model: FSDP,
        optim: Optimizer,
        trainer_state: Dict[str, Any],
        *,
        upload_to: Optional[str] = None,
    ) -> None:
        with self._temporary_wd(dir) as checkpoint_dir:
            # Save model and optim state.
            save_fsdp_model_and_optim_state(
                checkpoint_dir,
                fsdp_model,
                optim,
                upload_to=upload_to,
                save_overwrite=self.cfg.save_overwrite,
            )

            # Save trainer state.
            log.info("Saving trainer state...")
            save_state_dict(
                checkpoint_dir,
                f"train/rank{get_global_rank()}.pt",
                trainer_state,
                upload_to=upload_to,
                save_overwrite=self.cfg.save_overwrite,
            )

            # Save config.
            self._save_config(checkpoint_dir, upload_to=upload_to)

    def restore_checkpoint(
        self,
        load_path: PathOrStr,
        fsdp_model: FSDP,
        optim: Optimizer,
        *,
        local_cache: Optional[PathOrStr] = None,
        load_optimizer_state: bool = True,
    ) -> Dict[str, Any]:
        # Load model and optimizer state in place.
        log.info("Loading model and optimizer state...")
        load_fsdp_model_and_optim_state(
            load_path,
            fsdp_model,
            optim,
            local_cache=local_cache,
            load_optimizer_state=load_optimizer_state,
        )

        # Load trainer state dict.
        log.info("Loading trainer state...")
        try:
            trainer_state = load_state_dict(
                load_path, f"train/rank{get_global_rank()}.pt", local_cache=local_cache
            )
        except FileNotFoundError:
            # Fall back to rank 0 train state.
            # This can happen when we're restoring a checkpoint with a different world size.
            trainer_state = load_state_dict(load_path, "train/rank0.pt", local_cache=local_cache)
        barrier()
        return trainer_state


class TorchLegacyShardedCheckpointer(Checkpointer):
    """
    A sharded :class:`Checkpointer` that just uses `torch.save()` with extra logic for handling FSDP model
    and optim state.

    The world size must be kept consistent when using this checkpointer.
    """

    def __init__(self, cfg: TrainConfig, thread_count: Optional[int] = None, use_shared_mem_impl: bool = False):
        super().__init__(cfg, thread_count)
        self.use_shared_mem_impl = use_shared_mem_impl

    def save_checkpoint(
        self,
        dir: PathOrStr,
        fsdp_model: FSDP,
        optim: Optimizer,
        trainer_state: Dict[str, Any],
        *,
        upload_to: Optional[str] = None,
    ) -> None:
        with self._temporary_wd(dir) as checkpoint_dir:
            with FSDP.state_dict_type(
                fsdp_model,
                state_dict_type=StateDictType.SHARDED_STATE_DICT,
                state_dict_config=ShardedStateDictConfig(offload_to_cpu=True),
                optim_state_dict_config=ShardedOptimStateDictConfig(offload_to_cpu=True),
            ):
                state_dict = {
                    "model": fsdp_model.state_dict(),
                    "optim": FSDP.optim_state_dict(fsdp_model, optim),
                    **trainer_state,
                }
                save_state_dict(
                    checkpoint_dir,
                    f"rank{get_global_rank()}.pt",
                    state_dict,
                    upload_to=upload_to,
                    save_overwrite=self.cfg.save_overwrite,
                )

            # Save config.
            self._save_config(checkpoint_dir, upload_to=upload_to)

    def restore_checkpoint(
        self,
        load_path: PathOrStr,
        fsdp_model: FSDP,
        optim: Optimizer,
        *,
        local_cache: Optional[PathOrStr] = None,
        load_optimizer_state: bool = True,
    ) -> Dict[str, Any]:
        with FSDP.state_dict_type(
            fsdp_model,
            state_dict_type=StateDictType.SHARDED_STATE_DICT,
            state_dict_config=ShardedStateDictConfig(offload_to_cpu=True),
            optim_state_dict_config=ShardedOptimStateDictConfig(offload_to_cpu=True),
        ):
            # Deserialize state dict.
            state_dict = load_state_dict(
                load_path, f"rank{get_global_rank()}.pt", local_cache=local_cache, map_location="cpu"
            )

            # Load model and optimizer state.
            log.info("Loading model state...")
            fsdp_model.load_state_dict(state_dict["model"])
            del state_dict["model"]
            if load_optimizer_state:
                log.info("Loading optimizer state...")
                load_fsdp_optim_state(fsdp_model, optim, state_dict["optim"])
            del state_dict["optim"]

        barrier()
        return state_dict

    def unshard_checkpoint(
        self,
        load_path: PathOrStr,
        *,
        local_cache: Optional[PathOrStr] = None,
        load_optimizer_state: bool = True,
        load_trainer_state: bool = True,
        device: Optional[torch.device] = None,
    ) -> Tuple[Dict[str, torch.Tensor], Optional[Dict[str, Any]], Optional[Dict[str, Any]]]:
        assert local_cache is None, "this method currently only supports local files"
        full_state_dict = self._unshard(load_path, device or torch.device("cpu"), skip_keys={"rng"})
        model_state = full_state_dict.pop("model")
        optim_state = full_state_dict.pop("optim")
        return (
            model_state,
            optim_state if load_optimizer_state else None,
            full_state_dict if load_trainer_state else None,
        )

    def _copy_sharded_tensors_to_shared_mem(self, state: Dict, world_size: int, rank: int, key: Tuple):
        key = tuple() if key is None else key
        if isinstance(state, (list, tuple, set)):
            for i, sub_state in enumerate(state):
                self._copy_sharded_tensors_to_shared_mem(sub_state, world_size, rank, key + (i,))
        elif isinstance(state, dict):
            for name in state.keys():
                self._copy_sharded_tensors_to_shared_mem(state[name], world_size, rank, key + (name,))
        elif isinstance(state, ShardedTensor):
            self._copy_sharded_tensor_to_shared_mem(state, world_size, rank, key)
            return
        else:
            return

    def _get_shard_placement_and_rank_sizes(
        self, shards_metadata: List[ShardMetadata], world_size: int
    ) -> Tuple[Dict[ShardMetadata, Tuple[int, int]], List[int]]:
        def shard_size(shard_md):
            return reduce((lambda x, y: x * y), shard_md.shard_sizes)  # type: ignore[attr-defined]

        rank_sizes = [0 for _ in range(world_size)]
        shard_placement: Dict[ShardMetadata, Tuple[int, int]] = {}
        for shard_md in shards_metadata:
            shard_rank = cast(_remote_device, shard_md.placement).rank()
            assert shard_rank is not None
            if shard_rank >= world_size:
                raise RuntimeError(f"Shard rank {shard_rank} exceeds world size {world_size}")

            shard_placement[shard_md] = (shard_rank, rank_sizes[shard_rank])
            rank_sizes[shard_rank] += shard_size(shard_md)

        return shard_placement, rank_sizes

    def _copy_sharded_tensor_to_shared_mem(
        self, sharded_tensor: ShardedTensor, world_size: int, rank: int, key: Tuple
    ) -> Any:
        shard0_md = sharded_tensor.metadata()
        shard_placement, rank_sizes = self._get_shard_placement_and_rank_sizes(
            shard0_md.shards_metadata, world_size
        )

        rank_size = rank_sizes[rank]
        assert rank_size >= 0
        if rank_size == 0:
            return

        assert shard0_md.tensor_properties.dtype == torch.float32, "Expected sharded tensor to be fp32"
        numpy_type = np.float32

        sharded_memory_name = "-".join(key + (str(rank),))

        shm = shared_memory.SharedMemory(
            create=True, size=rank_size * np.dtype(numpy_type).itemsize, name=sharded_memory_name
        )
        np_arr = np.ndarray((rank_size,), dtype=numpy_type, buffer=shm.buf)

        for local_shard in sharded_tensor.local_shards():
            shard_rank = cast(_remote_device, local_shard.metadata.placement).rank()
            assert shard_rank == rank

            src = local_shard.tensor.flatten()
            shard_offset = shard_placement[local_shard.metadata][1]

            np_arr[shard_offset : shard_offset + src.numel()] = src.numpy()

        shm.close()

    def _copy_sharded_data_to_shared_mem(self, world_size: int, shard_filepath: Path):
        shard_number = int(shard_filepath.name[4:-3])
        log.info("Starting unsharding shard number %d to shared memory", shard_number)

        with self._patch_sharded_tensor_load():
            shard = torch.load(shard_filepath, map_location="cpu")
            log.debug("Done loading shard number %d", shard_number)

        self._copy_sharded_tensors_to_shared_mem(
            shard, world_size, shard_number, (str(shard_filepath.parent).replace("/", "_"),)
        )
        log.info("Done unsharding shard number %d to shared memory", shard_number)

    def _unshard_using_sharded_mem(
        self, state: Any, world_size: int, device: torch.device, shard_dir: PathOrStr
    ) -> Any:
        return self._unshard_state_using_shared_mem(state, world_size, device, (str(shard_dir).replace("/", "_"),))

    def _unshard_state_using_shared_mem(
        self, state: Any, world_size: int, device: torch.device, key: Tuple
    ) -> Any:
        if isinstance(state, (list, tuple, set)):
            return state.__class__(
                self._unshard_state_using_shared_mem(sub_state, world_size, device, key + (i,))
                for i, sub_state in enumerate(state)
            )
        elif isinstance(state, dict):
            return {
                name: self._unshard_state_using_shared_mem(state[name], world_size, device, key + (name,))
                for name in state.keys()
            }
        elif isinstance(state, ShardedTensor):
            return self._unshard_tensor_using_shared_mem(state, world_size, device, key)
        elif isinstance(state, torch.Tensor):
            return state.to(device=device)
        else:
            return state

    def _unshard_tensor_using_shared_mem(
        self, sharded_tensor: ShardedTensor, world_size: int, device: torch.device, key: Tuple
    ) -> torch.Tensor:
        shard0_md = sharded_tensor.metadata()

        def shard_size(shard_md):
            return reduce((lambda x, y: x * y), shard_md.shard_sizes)  # type: ignore[attr-defined]

        shard_placement, rank_sizes = self._get_shard_placement_and_rank_sizes(
            shard0_md.shards_metadata, world_size
        )

        assert shard0_md.tensor_properties.dtype == torch.float32, "Expected sharded tensor to be fp32"
        numpy_type = np.float32

        out = torch.empty(
            *sharded_tensor.metadata().size, dtype=sharded_tensor.metadata().tensor_properties.dtype, device=device
        )
        dims = len(sharded_tensor.metadata().size)
        for shard_md, (rank, rank_offset) in shard_placement.items():
            if rank >= world_size:
                raise RuntimeError(f"Shard rank {rank} exceeds world size {world_size}")

            sharded_memory_name = "-".join(key + (str(rank),))
            shm = shared_memory.SharedMemory(name=sharded_memory_name)

            rank_size = rank_sizes[rank]
            assert rank_size >= 0
            if rank_size == 0:
                continue

            np_arr = np.ndarray((rank_size,), dtype=numpy_type, buffer=shm.buf)

            tensor = torch.from_numpy(np_arr)[rank_offset : rank_offset + shard_size(shard_md)]
            tensor = tensor.view(shard_md.shard_sizes)

            out_narrow_view = out
            for dim in range(dims):
                out_narrow_view = out_narrow_view.narrow(
                    dim,
                    shard_md.shard_offsets[dim],
                    shard_md.shard_sizes[dim],
                )

            out_narrow_view.copy_(tensor)

            shm.close()
            shm.unlink()

        return out

    @contextmanager
    def _patch_sharded_tensor_load(self):
        """
        Monkeypatch for torch's ShardedTensor, so we can unpickle without having torch.distributed set up.
        """

        def _rebuild_from_type_v2_monkey(func, new_type, args, state):
            ret = func(*args)
            if type(ret) is not new_type:
                ret = ret.as_subclass(new_type)

            # Shortcut the construction of ShardedTensor
            # This is in the top 5 of my worst hacks.
            if isinstance(ret, ShardedTensor):
                ret._local_shards, ret._metadata, _, ret._sharding_spec, ret._init_rrefs = state
                return ret

            # The rest of this function ought to be in the top 5 of somebody else's worst hacks.
            # Tensor does define __setstate__ even though it doesn't define
            # __getstate__. So only use __setstate__ if it is NOT the one defined
            # on Tensor
            if getattr(ret.__class__, "__setstate__", torch.Tensor.__setstate__) is not torch.Tensor.__setstate__:
                ret.__setstate__(state)
            else:
                ret = torch._utils._set_obj_state(ret, state)
            return ret

        original_rebuild_from_type_v2 = torch._tensor._rebuild_from_type_v2
        try:
            torch._tensor._rebuild_from_type_v2 = _rebuild_from_type_v2_monkey
            yield
        finally:
            torch._tensor._rebuild_from_type_v2 = original_rebuild_from_type_v2

    def _unshard_using_shared_memory(
        self, input_dir: PathOrStr, device: torch.device, skip_keys: Optional[Set[str]] = None
    ):
        """
        This unsharding implementation consists of:

        1. Loading each shard on a separate process and copying their sharded tensors to shared memory.
        2. Loading 1 shard on the main process as a base unsharded object.
        3. Using the sharded tensors in shared memory to populate the base unsharded object.

        This implementation is an alternative to a prior implementation that instead loaded
        all shards using threads, because that implementation turned out to
        be extremely slow (e.g. 6+ hours) sometimes when the world size was 1024.
        The current implementation is slower than the old one in many scenarios,
        but is significantly faster in the above mentioned case (e.g. 30 minutes)
        if there are enough CPUs.

        We keep the other implementation since this once can be more unreliable,
        likely due to its dependence on a large amount of shared memory.
        """

        input_dir = Path(input_dir)
        skip_keys = skip_keys or set()

        shard_filepaths = list(input_dir.glob("rank*.pt"))
        world_size = len(shard_filepaths)
        if world_size == 0:
            raise RuntimeError("No shards found for unsharding")

        log.info("Number of shards: %d", world_size)
        shard_size_gb = shard_filepaths[0].stat().st_size / (1024 * 1024 * 1024)
        min_ram_required_estimate_gb = shard_size_gb * world_size
        log.info(
            "Shards are %.2fGB each, at least %.2fGB RAM is required", shard_size_gb, min_ram_required_estimate_gb
        )

        log.info("Copying sharded tensors to shared memory using multiple processes")
        # Copy sharded data to shared memory using multiple processes, so this process can load
        # from memory rather than disk. We spawn a new process instead of forking since shared memory
        # appears to get deleted when forked processes end for some reason.
        executor = ProcessPoolExecutor(
            mp_context=mp.get_context("spawn"), initializer=util.prepare_cli_environment
        )
        futures = []
        for shard_filepath in shard_filepaths:
            shard_rank = int(shard_filepath.name[4:-3])

            if shard_rank >= world_size:
                raise RuntimeError(
                    f"Shard rank {shard_rank} of file {shard_filepath} exceeds world size {world_size}"
                )

            futures.append(executor.submit(self._copy_sharded_data_to_shared_mem, world_size, shard_filepath))

        for f in as_completed(futures):
            f.result()
        executor.shutdown()

        log.info("Loading a shard on the main process to be unsharded state")
        with self._patch_sharded_tensor_load():
            state = torch.load(shard_filepaths[0], map_location="cpu")

        for key in skip_keys:
            if key in state:
                del state[key]

        log.info("Unsharding from %d shards ...", world_size)
        return self._unshard_using_sharded_mem(state, world_size, device, input_dir)

    def _unshard(self, input_dir: PathOrStr, device: torch.device, skip_keys: Optional[Set[str]] = None):
        if self.use_shared_mem_impl:
            return self._unshard_using_shared_memory(input_dir, device, skip_keys)

        input_dir = Path(input_dir)
        skip_keys = skip_keys or set()

        with self._patch_sharded_tensor_load():
            # We load in threads because it's faster.
            executor = ThreadPoolExecutor()
            shards_dict = {}
            for shard_name in input_dir.glob("rank*.pt"):
                log.info("Loading %s ...", shard_name)
                shard_number = int(shard_name.name[4:-3])  # shard names look like "rankXX.pt"
                shards_dict[shard_number] = executor.submit(torch.load, shard_name, map_location="cpu")
            shards = [None] * len(shards_dict)
            for rank, shard_future in shards_dict.items():
                shard = shard_future.result()
                for key in skip_keys:
                    if key in shard:
                        del shard[key]
                shards[rank] = shard
            assert all(shard is not None for shard in shards)
            executor.shutdown()
            del shards_dict

            log.info("Unsharding from %d shards ...", len(shards))

            unsharded_state_dict = self._unshard_object(shards, device=device)
            # At this point in time we need 2x memory :-(
            del shards

            return unsharded_state_dict

    def _unshard_object(self, os: List[Any], device: torch.device) -> Any:
        rank0_item = os[0]
        assert all(type(o) is type(rank0_item) for o in os)
        if isinstance(rank0_item, str):
            assert all(o == rank0_item for o in os)
            return rank0_item
        elif isinstance(rank0_item, (list, tuple, set)):
            assert all(len(o) == len(rank0_item) for o in os)
            return rank0_item.__class__(self._unshard_object(o, device=device) for o in zip(*os))
        elif isinstance(rank0_item, dict):
            assert all(o.keys() == rank0_item.keys() for o in os)
            return {key: self._unshard_object([o[key] for o in os], device=device) for key in rank0_item.keys()}
        elif isinstance(rank0_item, ShardedTensor):
            return self._gather(os, device=device)
        else:
            assert all(self._objects_are_equal(o, rank0_item) for o in os)
            return rank0_item

    def _gather(self, shards: List[ShardedTensor], device: torch.device) -> torch.Tensor:
        world_size = len(shards)
        shard0_md = shards[0].metadata()
        # Make sure all shards agree on the metadata
        assert all(shard.metadata() == shard0_md for shard in shards)
        # Make sure the nth shard expects to be the nth shard.
        assert all(
            shard_md.placement.rank() == rank  # type: ignore
            for rank, shard_md in enumerate(shard0_md.shards_metadata)
        )

        def shard_size(shard_md):
            return reduce((lambda x, y: x * y), shard_md.shard_sizes)  # type: ignore[attr-defined]

        rank_sizes = [0 for _ in range(world_size)]
        max_rank_size = 0
        shard_placement: Dict[ShardMetadata, Tuple[int, int]] = {}
        for shard_md in shard0_md.shards_metadata:
            shard_rank = cast(_remote_device, shard_md.placement).rank()
            assert shard_rank is not None

            shard_placement[shard_md] = (shard_rank, rank_sizes[shard_rank])
            rank_sizes[shard_rank] += shard_size(shard_md)
            max_rank_size = max(max_rank_size, rank_sizes[shard_rank])

        gather_list: List[torch.Tensor] = [torch.empty((max_rank_size,)) for _ in range(world_size)]

        datas = []
        with torch.no_grad():
            for shard in shards:
                data = torch.empty(max_rank_size)

                for local_shard in shard.local_shards():
                    src = local_shard.tensor.flatten()
                    shard_offset = shard_placement[local_shard.metadata][1]
                    data[shard_offset : shard_offset + src.numel()].copy_(src)

                datas.append(data)

        # torch.gather in a nutshell
        for rank, data in enumerate(datas):
            gather_list[rank].copy_(data)

        full_size = shard0_md.size
        out = torch.empty(*full_size, dtype=shard0_md.tensor_properties.dtype, device=device)
        dims = len(full_size)
        for shard_md in shard0_md.shards_metadata:
            rank, rank_offset = shard_placement[shard_md]
            tensor = gather_list[rank]
            tensor = tensor[rank_offset : rank_offset + shard_size(shard_md)]
            tensor = tensor.view(shard_md.shard_sizes)

            out_narrow_view = out
            for dim in range(dims):
                out_narrow_view = out_narrow_view.narrow(
                    dim,
                    shard_md.shard_offsets[dim],
                    shard_md.shard_sizes[dim],
                )

            out_narrow_view.copy_(tensor)

        return out

    def _objects_are_equal(self, a: Any, b: Any) -> bool:
        if type(a) is not type(b):
            return False
        if isinstance(a, np.ndarray):
            return np.array_equal(a, b)
        elif isinstance(a, torch.Tensor):
            return torch.equal(a, b)
        else:
            return a == b


@dataclass
class _LocalShardedCheckpointerMetadata(BaseConfig):
    world_size: int = field(default_factory=get_world_size)


@dataclass
class _FlatParamShard:
    full_shape: torch.Size
    shard_offsets: Tuple[int, int]
    shard_data: Optional[torch.Tensor]

    def copy_into(self, full_tensor: torch.Tensor) -> None:
        assert self.shard_data is not None
        full_tensor_shard_view = full_tensor.view(-1)[self.shard_offsets[0] : self.shard_offsets[1] + 1]
        assert self.shard_data.shape == full_tensor_shard_view.shape
        full_tensor_shard_view.copy_(self.shard_data)


class LocalShardedCheckpointer(Checkpointer):
    """
    A sharded :class:`Checkpointer` that directly saves the local FSDP flat params data.
    The optimizer state is saved directly with `torch.save()` without reformatting via FSDP methods.

    The world size must be kept consistent when using this checkpointer. However, you can easily
    reconstruct a full unsharded model and/or optimizer state dictionary from a single Python process
    using :meth:`unshard_checkpoint()` (no distributed initialization required).
    """

    # These correspond to metadata attributes on `torch.distributed.fsdp.flat_param.FlatParameter`.
    _FLAT_PARAM_METADATA_TO_SAVE = (
        "_fqns",
        "_shard_param_offsets",
        "_shard_indices",
        "_numels",
        "_numels_with_padding",
        "_shapes",
        "_shard_numel_padded",
        "_shard_param_infos",
    )

    def _fsdp_modules(self, fsdp_model: FSDP) -> List[Tuple[str, FSDP]]:
        """
        Returns a list of FSDP modules with their FQN.
        """
        modules = []
        for name, module in fsdp_model.named_modules():
            if isinstance(module, FSDP):
                modules.append((name, module))
        return modules

    def _prepare_fsdp_model(self, fsdp_model: FSDP) -> None:
        from torch.distributed.fsdp._runtime_utils import _lazy_init

        # TODO (epwalsh): I'm not sure if this is necessary, but this is what PyTorch does before saving/loading
        # an FSDP state dict through the built-in methods.
        if torch.cuda.is_available():
            torch.cuda.synchronize()
        _lazy_init(fsdp_model, fsdp_model)

    def _fsdp_handles(self, fsdp_model: FSDP) -> List[FlatParamHandle]:
        if version.parse(torch.__version__) < version.parse("2.1.0"):
            return fsdp_model._handles  # type: ignore
        elif version.parse(torch.__version__) < version.parse("2.3.0"):
            # Handle could be None if the FSDP wrapper doesn't manage any parameters.
            if hasattr(fsdp_model, "_handle") and fsdp_model._handle is not None:
                return [fsdp_model._handle]  # type: ignore
            else:
                return []
        else:
            # Need to verify FSDP internals with newer versions.
            raise NotImplementedError

    @torch.no_grad()
    def _get_flat_param_state_to_save(self, fsdp_model: FSDP) -> Dict[str, Any]:
        self._prepare_fsdp_model(fsdp_model)
        module_data = []
        for module_fqn, fsdp_module in self._fsdp_modules(fsdp_model):
            handle_data = []
            for handle in self._fsdp_handles(fsdp_module):
                data: Dict[str, Any] = {}
                # This is a `FlatParameter` instance.
                # See `torch.distributed.fsdp.flat_param` for the API.
                flat_param = handle.flat_param
                data["flat_param.data"] = flat_param.detach()
                for key in self._FLAT_PARAM_METADATA_TO_SAVE:
                    if hasattr(flat_param, key):
                        data[f"flat_param.{key}"] = getattr(flat_param, key)
                handle_data.append(data)
            module_data.append({"handles": handle_data, "name": module_fqn})
        return {"modules": module_data}

    @torch.no_grad()
    def _load_flat_param_state(self, fsdp_model: FSDP, model_state: Dict[str, Any]):
        """Load the state produced from `self._get_flat_param_state_to_save()`."""
        self._prepare_fsdp_model(fsdp_model)
        fsdp_modules = self._fsdp_modules(fsdp_model)
        assert len(model_state["modules"]) == len(fsdp_modules)
        for (_, fsdp_module), module_data in zip(fsdp_modules, model_state["modules"]):
            handles = self._fsdp_handles(fsdp_module)
            assert len(handles) == len(module_data["handles"])
            for handle, data in zip(handles, module_data["handles"]):
                flat_param = handle.flat_param
                # Make sure metadata matches.
                for key in self._FLAT_PARAM_METADATA_TO_SAVE:
                    if hasattr(flat_param, key):
                        assert getattr(flat_param, key) == data[f"flat_param.{key}"]
                # Load the flat sharded data.
                flat_param.copy_(data["flat_param.data"])

    def _save_metadata(self, dir: PathOrStr, *, upload_to: Optional[str] = None) -> None:
        if get_fs_local_rank() == 0:
            log.info("Saving metadata...")
            metadata = _LocalShardedCheckpointerMetadata()
            metadata.save(metadata_path := Path(dir) / "metadata.yaml")
            if upload_to is not None and get_global_rank() == 0:
                upload_target = f"{upload_to}/metadata.yaml"
                log.info(f"Uploading {metadata_path} to {upload_target}")
                upload(metadata_path, upload_target, save_overwrite=self.cfg.save_overwrite)

    def _load_metadata(
        self, load_path: PathOrStr, *, local_cache: Optional[PathOrStr] = None
    ) -> _LocalShardedCheckpointerMetadata:
        metadata_path = resource_path(load_path, "metadata.yaml", local_cache=local_cache)
        return _LocalShardedCheckpointerMetadata.load(metadata_path)

    def save_checkpoint(
        self,
        dir: PathOrStr,
        fsdp_model: FSDP,
        optim: Optimizer,
        trainer_state: Dict[str, Any],
        *,
        upload_to: Optional[str] = None,
    ) -> None:
        with self._temporary_wd(dir) as checkpoint_dir:
            # Gather local FSDP flat params data to save.
            # We also save some flat param metadata like the corresponding fully qualified names (fqns)
            # of each original parameter so we can validate that the sharding is the same when loading
            # one of these checkpoints.
            log.info("Saving local FSDP flat params data...")
            save_state_dict(
                checkpoint_dir,
                f"model/rank{get_global_rank()}.pt",
                self._get_flat_param_state_to_save(fsdp_model),
                upload_to=upload_to,
                save_overwrite=self.cfg.save_overwrite,
            )

            # Save optimizer state.
            log.info("Saving local optimizer state...")
            save_state_dict(
                checkpoint_dir,
                f"optim/rank{get_global_rank()}.pt",
                optim.state_dict(),
                upload_to=upload_to,
                save_overwrite=self.cfg.save_overwrite,
            )

            # Save trainer state.
            log.info("Saving trainer state...")
            save_state_dict(
                checkpoint_dir,
                f"train/rank{get_global_rank()}.pt",
                trainer_state,
                upload_to=upload_to,
                save_overwrite=self.cfg.save_overwrite,
            )

            # Save metadata.
            self._save_metadata(checkpoint_dir, upload_to=upload_to)

            # Save config. We do this last b/c the presence of a config in a remote checkpoint
            # "directory" indicates that the folder is valid, as a opposed to a partially
            # uploaded checkpoint directory that failed before completing.
            self._save_config(checkpoint_dir, upload_to=upload_to)

    def restore_checkpoint(
        self,
        load_path: PathOrStr,
        fsdp_model: FSDP,
        optim: Optimizer,
        *,
        local_cache: Optional[PathOrStr] = None,
        load_optimizer_state: bool = True,
    ) -> Dict[str, Any]:
        # Load metadata and make sure checkpoint is compatible.
        metadata = self._load_metadata(load_path, local_cache=local_cache)
        assert metadata.world_size == get_world_size()

        # Load local FSDP flat param data.
        log.info("Loading local FSDP flat params data...")
        model_state = load_state_dict(
            load_path, f"model/rank{get_global_rank()}.pt", local_cache=local_cache, map_location="cpu"
        )
        self._load_flat_param_state(fsdp_model, model_state)
        del model_state

        # Load local optim state.
        if load_optimizer_state:
            log.info("Loading local optimizer state...")
            optim_state = load_state_dict(
                load_path, f"optim/rank{get_global_rank()}.pt", local_cache=local_cache, map_location="cpu"
            )
            # HACK/TODO (epwalsh): When we use adaptive clipping we track the 'grad_norm_exp_avg' for every param
            # in every rank, and keep this in the optimizer state. But this causes issues when loading the
            # state since torch sees the state is non-empty for some params which would normally be empty,
            # and then assumes it should have all of the other state tensors for that param, which is doesn't.
            # So for now we just remove 'grad_norm_exp_avg' everywhere from the state, which resets that metric.
            # Not the end of the world but there's probably a better way around this without resetting
            # the metric.
            for param_id in list(optim_state["state"].keys()):
                state = optim_state["state"][param_id]
                if "grad_norm_exp_avg" in state:
                    del state["grad_norm_exp_avg"]
                if len(state) == 0:
                    del optim_state["state"][param_id]
            optim.load_state_dict(optim_state)
            del optim_state

        # Load local trainer state.
        log.info("Loading local trainer state...")
        trainer_state = load_state_dict(load_path, f"train/rank{get_global_rank()}.pt", local_cache=local_cache)
        barrier()
        return trainer_state

    def _iter_flat_param_shards(
        self, model_state: Dict[str, Any]
    ) -> Generator[Tuple[str, _FlatParamShard], None, None]:
        for module_data in model_state["modules"]:
            module_prefix = module_data["name"].replace("_fsdp_wrapped_module.", "")
            for handle in module_data["handles"]:
                flat_data = handle["flat_param.data"]
                if (num_padding := handle["flat_param._shard_numel_padded"]) > 0:
                    # If there's padding in the flat param it should be on the right.
                    assert (flat_data[-num_padding:] == 0).all()
                # NOTE: this changes depending on the torch version, but we don't do a version
                # check since we might be trying to unshard an old checkpoint that was stored
                # with a different torch version than we're currently running with.
                if "flat_param._shard_indices" in handle:
                    # torch <=2.0.1
                    param_start = handle["flat_param._shard_indices"][0]
                    current_flat_index = 0
                    for relative_fqn, full_shape, (offset_start, offset_end) in zip(
                        handle["flat_param._fqns"][param_start:],
                        handle["flat_param._shapes"][param_start:],
                        handle["flat_param._shard_param_offsets"],
                    ):
                        root_fqn = relative_fqn if not module_prefix else f"{module_prefix}.{relative_fqn}"
                        numel_shard = offset_end - offset_start + 1
                        flat_param_shard = _FlatParamShard(
                            full_shape=full_shape,
                            shard_offsets=(offset_start, offset_end),
                            shard_data=flat_data[current_flat_index : current_flat_index + numel_shard],
                        )
                        current_flat_index += numel_shard
                        yield root_fqn, flat_param_shard
                else:
                    # torch >=2.1.0
                    for relative_fqn, full_shape, shard_param_info in zip(
                        handle["flat_param._fqns"],
                        handle["flat_param._shapes"],
                        handle["flat_param._shard_param_infos"],
                    ):
                        if not shard_param_info.in_shard:
                            continue
                        root_fqn = relative_fqn if not module_prefix else f"{module_prefix}.{relative_fqn}"
                        flat_param_shard = _FlatParamShard(
                            full_shape=full_shape,
                            shard_offsets=(
                                shard_param_info.intra_param_start_idx,
                                shard_param_info.intra_param_end_idx,
                            ),
                            shard_data=flat_data[
                                shard_param_info.offset_in_shard : shard_param_info.offset_in_shard
                                + shard_param_info.numel_in_shard
                            ],
                        )
                        yield root_fqn, flat_param_shard

    def unshard_checkpoint(
        self,
        load_path: PathOrStr,
        *,
        local_cache: Optional[PathOrStr] = None,
        load_optimizer_state: bool = True,
        load_trainer_state: bool = True,
        device: Optional[torch.device] = None,
    ) -> Tuple[Dict[str, torch.Tensor], Optional[Dict[str, Any]], Optional[Dict[str, Any]]]:
        device = device or torch.device("cpu")
        metadata = self._load_metadata(load_path, local_cache=local_cache)

        # Gather paths model state, potentially downloading them.
        log.info("Gathering model state dicts...")
        model_state_paths = self._gather_state_dict_paths(
            load_path, "model", metadata.world_size, local_cache=local_cache
        )

        # Load model state dicts one-by-one, materializing and populating the full parameters as we go.
        log.info("Materializing full parameters...")
        full_model_state: Dict[str, torch.Tensor] = {}
        # We keep a copy of the flat param metadata minus the actual tensors so we can reconstruct
        # the full optimizer state below without having to reload the model state dicts.
        flat_params_data: Dict[int, Dict[str, _FlatParamShard]] = defaultdict(dict)
        for rank, path in enumerate(model_state_paths):
            log.info(f"Loading shards from rank {rank}...")
            model_state = torch.load(path, map_location="cpu")
            for root_fqn, flat_param_shard in self._iter_flat_param_shards(model_state):
                if root_fqn not in full_model_state:
                    log.info(
                        f"Materializing full parameter '{root_fqn}' with shape {flat_param_shard.full_shape}..."
                    )
                    assert flat_param_shard.shard_data is not None
                    full_model_state[root_fqn] = torch.empty(
                        flat_param_shard.full_shape, dtype=flat_param_shard.shard_data.dtype, device=device
                    )
                    # Fill with NaNs so we can validate that the whole parameter has been populated
                    # afterwards.
                    full_model_state[root_fqn].fill_(torch.nan)
                # Copy over the local shard to the relevant part of the full parameter.
                full_param = full_model_state[root_fqn]
                log.info(f"Loading rank {rank} shard for '{root_fqn}'...")
                flat_param_shard.copy_into(full_param)
                flat_params_data[rank][root_fqn] = replace(flat_param_shard, shard_data=None)

        log.info("Validating full parameters...")
        for key, tensor in full_model_state.items():
            if torch.isnan(tensor).any():
                raise ValueError(f"Parameter '{key}' contains NaNs, this is likely a bug with the unsharder")

        trainer_state: Optional[Dict[str, Any]] = None
        if load_trainer_state:
            trainer_state = load_state_dict(load_path, "train/rank0.pt", local_cache=local_cache)

        if not load_optimizer_state:
            return full_model_state, None, trainer_state

        log.info("Gathering optim state dicts...")
        optim_state_paths = self._gather_state_dict_paths(
            load_path, "optim", metadata.world_size, local_cache=local_cache
        )

        log.info("Materializing full optim state...")
        full_optim_state: Dict[str, Any] = {"state": defaultdict(dict)}
        fqn_to_id: Dict[str, int] = {}
        id_to_fqn: Dict[int, str] = {}
        for rank, path in enumerate(optim_state_paths):
            log.info(f"Loading sharded optim state from rank {rank}...")
            optim_state = torch.load(path, map_location="cpu")

            # Initialize param groups.
            # We assume parameter groups are the same across all ranks.
            # The only thing that differs across ranks is the state for each local sharded param.
            if "param_groups" not in full_optim_state:
                full_optim_state["param_groups"] = optim_state["param_groups"]
            else:
                assert full_optim_state["param_groups"] == optim_state["param_groups"]

            # Generate mapping of parameter FQNs to optimizer param IDs and vice-versa.
            if not fqn_to_id or not id_to_fqn:
                for group in full_optim_state["param_groups"]:
                    for fqn, id in zip(group["param_names"], group["params"]):
                        fqn = fqn.replace("_fsdp_wrapped_module.", "")
                        fqn_to_id[fqn] = id
                        id_to_fqn[id] = fqn

            # Iterate over local shard state and copy into the full state.
            for id, shard_state in optim_state["state"].items():
                fqn = id_to_fqn[id]
                flat_param_shard = flat_params_data[rank].get(fqn)  # type: ignore[assignment]
                full_state = full_optim_state["state"][id]
                for key, shard_value in shard_state.items():
                    assert isinstance(shard_value, torch.Tensor)
                    if shard_value.shape == torch.Size([]):
                        # Add singleton tensors directly to full state. These should be the same across
                        # all ranks.
                        assert key in ("step", "grad_norm_exp_avg")  # sanity check
                        if key not in full_state:
                            full_state[key] = shard_value.to(device)
                        else:
                            assert full_state[key] == shard_value
                    else:
                        # Otherwise we have a sharded param state.
                        # If the corresponding full param state hasn't been materialized yet, do so now.
                        assert flat_param_shard is not None, f"missing flat_params_data for {fqn} from rank {rank}"
                        if key not in full_state:
                            log.info(
                                f"Materializing full state '{key}' for '{fqn}' with shape {flat_param_shard.full_shape}..."
                            )
                            full_state[key] = torch.empty(
                                flat_param_shard.full_shape, dtype=shard_value.dtype, device=device
                            )
                        full_state_value = full_state[key]

                        # Copy over the local shard state to the relevant part of the full parameter state.
                        log.info(f"Loading rank {rank} shard state of '{key}' for '{fqn}'...")
                        replace(flat_param_shard, shard_data=shard_value).copy_into(full_state_value)

        # Lastly, clean up the parameter names in param groups.
        for group in full_optim_state["param_groups"]:
            group["param_names"] = [n.replace("_fsdp_wrapped_module.", "") for n in group["param_names"]]

        return full_model_state, full_optim_state, trainer_state

    def _get_state_dict_path(
        self,
        load_path: PathOrStr,
        state_dict_type: str,
        rank: int,
        *,
        local_cache: Optional[PathOrStr] = None,
        progress=None,
    ) -> Tuple[int, Path]:
        fname = f"{state_dict_type}/rank{rank}.pt"
        return rank, resource_path(str(load_path).rstrip("/"), fname, local_cache=local_cache, progress=progress)

    def _gather_state_dict_paths(
        self,
        load_path: PathOrStr,
        state_dict_type: str,
        world_size: int,
        *,
        local_cache: Optional[PathOrStr] = None,
    ) -> List[Path]:
        progress = get_progress_bar()
        with ThreadPoolExecutor(max_workers=self.thread_count) as executor:
            futures = []
            for rank in range(world_size):
                future = executor.submit(
                    self._get_state_dict_path,
                    load_path,
                    state_dict_type,
                    rank,
                    local_cache=local_cache,
                    progress=progress,
                )
                futures.append(future)

            results: Dict[int, Path] = {}
            for future in as_completed(futures):
                rank, path = future.result()
                results[rank] = path

        return [results[rank] for rank in range(world_size)]


class OlmoCoreCheckpointer(Checkpointer):
    def save_checkpoint(
        self,
        dir: PathOrStr,
        fsdp_model: FSDP,
        optim: Optimizer,
        trainer_state: Dict[str, Any],
        *,
        upload_to: Optional[str] = None,
    ) -> None:
        from olmo_core.distributed.checkpoint import (  # type: ignore
            save_model_and_optim_state,
        )

        with self._temporary_wd(dir) as checkpoint_dir:
            log.info("Saving model and optim state...")
            local_files_created = save_model_and_optim_state(
                checkpoint_dir, fsdp_model, optim, save_overwrite=self.cfg.save_overwrite
            )
            if upload_to is not None:
                for path in local_files_created:
                    path = Path(path)
                    upload_target = f"{upload_to.rstrip('/')}/{path.relative_to(checkpoint_dir)}"
                    log.info(f"Uploading {path} to {upload_target}...")
                    upload(path, upload_target, save_overwrite=self.cfg.save_overwrite)

            log.info("Saving trainer state...")
            save_state_dict(
                checkpoint_dir,
                f"train/rank{get_global_rank()}.pt",
                trainer_state,
                save_overwrite=self.cfg.save_overwrite,
                upload_to=upload_to,
            )

            self._save_config(checkpoint_dir, upload_to=upload_to)

    def restore_checkpoint(
        self,
        load_path: PathOrStr,
        fsdp_model: FSDP,
        optim: Optimizer,
        *,
        local_cache: Optional[PathOrStr] = None,
        load_optimizer_state: bool = True,
    ) -> Dict[str, Any]:
        from olmo_core.distributed.checkpoint import (  # type: ignore
            load_model_and_optim_state,
        )

        log.info("Loading model and optim state...")
        load_model_and_optim_state(load_path, fsdp_model, optim if load_optimizer_state else None)

        log.info("Loading trainer state...")
        try:
            trainer_state = load_state_dict(
                load_path, f"train/rank{get_global_rank()}.pt", local_cache=local_cache
            )
        except FileNotFoundError:
            # Fall back to rank 0 train state.
            # This can happen when we're restoring a checkpoint with a different world size.
            trainer_state = load_state_dict(load_path, "train/rank0.pt", local_cache=local_cache)

        barrier()
        return trainer_state

    def unshard_checkpoint(
        self,
        load_path: PathOrStr,
        *,
        local_cache: Optional[PathOrStr] = None,
        load_optimizer_state: bool = True,
        load_trainer_state: bool = True,
        device: Optional[torch.device] = None,
    ) -> Tuple[Dict[str, torch.Tensor], Optional[Dict[str, Any]], Optional[Dict[str, Any]]]:
        from olmo_core.distributed.checkpoint import (  # type: ignore
            unshard_model_state,
            unshard_optim_state,
        )

        model_state = unshard_model_state(load_path, device=device)
        optim_state: Optional[Dict[str, Any]] = None
        train_state: Optional[Dict[str, Any]] = None
        if load_optimizer_state:
            optim_state = cast(Dict[str, Any], unshard_optim_state(load_path, device=device))
        if load_trainer_state:
            train_state = load_state_dict(load_path, "train/rank0.pt", local_cache=local_cache)
        return model_state, optim_state, train_state


def build_sharded_checkpointer(
    cfg: TrainConfig, *, name: Optional[ShardedCheckpointerType] = None
) -> Checkpointer:
    name = name or cfg.sharded_checkpointer
    if name == ShardedCheckpointerType.torch_new:
        return TorchNewStyleShardedCheckpointer(cfg)
    elif name == ShardedCheckpointerType.torch_legacy:
        return TorchLegacyShardedCheckpointer(cfg)
    elif name == ShardedCheckpointerType.local:
        return LocalShardedCheckpointer(cfg)
    elif name == ShardedCheckpointerType.olmo_core:
        return OlmoCoreCheckpointer(cfg)
    else:
        raise NotImplementedError(name)<|MERGE_RESOLUTION|>--- conflicted
+++ resolved
@@ -55,15 +55,9 @@
     gc_cuda,
     get_fs_local_rank,
     get_global_rank,
-<<<<<<< HEAD
-    get_world_size,
-    get_local_world_size,
-    get_local_rank,
-=======
     get_local_rank,
     get_local_world_size,
     get_world_size,
->>>>>>> 5789cfe3
 )
 from .util import (
     _get_s3_client,
