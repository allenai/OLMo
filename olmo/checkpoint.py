import gc
import io
import logging
import pickle
import shutil
import traceback
from abc import ABCMeta, abstractmethod
from collections import defaultdict
from concurrent.futures import ProcessPoolExecutor, ThreadPoolExecutor, as_completed
from contextlib import contextmanager
from copy import deepcopy
from dataclasses import dataclass, field, replace
from functools import reduce
from multiprocessing import shared_memory
from pathlib import Path
from typing import Any, Dict, Generator, List, Optional, Set, Tuple, cast

import numpy as np
import torch
import torch.distributed.checkpoint as dist_cp
import torch.multiprocessing as mp
import torch.nn as nn
from packaging import version
from torch.distributed import _remote_device
from torch.distributed._shard._utils import narrow_tensor_by_index
from torch.distributed._shard.metadata import ShardMetadata
from torch.distributed._shard.sharded_tensor import ShardedTensor
from torch.distributed.checkpoint.filesystem import WriteResult, _StorageInfo
from torch.distributed.checkpoint.metadata import Metadata, MetadataIndex
from torch.distributed.checkpoint.optimizer import load_sharded_optimizer_state_dict
from torch.distributed.checkpoint.planner import LoadItemType, ReadItem
from torch.distributed.fsdp import FullyShardedDataParallel as FSDP
from torch.distributed.fsdp import StateDictType
from torch.distributed.fsdp.api import (
    FullOptimStateDictConfig,
    FullStateDictConfig,
    ShardedOptimStateDictConfig,
    ShardedStateDictConfig,
)
from torch.futures import Future
from torch.nn.parallel import DistributedDataParallel as DDP

try:
    from torch.distributed.fsdp.flat_param import FlatParamHandle  # type: ignore
except ModuleNotFoundError:
    from torch.distributed.fsdp._flat_param import FlatParamHandle  # type: ignore

from olmo import util

from .aliases import PathOrStr
from .config import BaseConfig, ShardedCheckpointerType, TrainConfig
from .exceptions import OLMoCheckpointError
from .optim import Optimizer, fix_optim_state_dict
from .safetensors_util import safetensors_file_to_state_dict
from .torch_util import (
    barrier,
    gc_cuda,
    get_fs_local_rank,
    get_global_rank,
    get_local_rank,
    get_local_world_size,
    get_world_size,
)
from .util import (
    _get_s3_client,
    default_thread_count,
    dir_is_empty,
    get_bytes_range,
    get_progress_bar,
    resource_path,
    upload,
    wait_for,
)

__all__ = [
    "save_fsdp_model_and_optim_state",
    "load_fsdp_model_and_optim_state",
    "load_fsdp_optim_state",
    "save_state_dict",
    "load_state_dict",
    "load_model_state",
    "RemoteFileSystemWriter",
    "RemoteFileSystemReader",
    "Checkpointer",
    "FullCheckpointer",
    "TorchNewStyleShardedCheckpointer",
    "TorchLegacyShardedCheckpointer",
    "LocalShardedCheckpointer",
    "build_sharded_checkpointer",
]


log = logging.getLogger(__name__)

MODEL_AND_OPTIM_FOLDER = "model_and_optim"


def save_fsdp_model_and_optim_state(
    checkpoint_dir: PathOrStr,
    fsdp_model: FSDP,
    optim: Optimizer,
    *,
    upload_to: Optional[str] = None,
    save_overwrite: bool = False,
):
    """
    Use this to save a state dict for an FSDP model and its optimizer via :module:`torch.distributed.checkpoint`
    functions. This should be used during distributed training and should be called by all ranks.

    :param checkpoint_dir: The directory to save to.
    :param fsdp_model: The FSDP model.
    :param optim: The FSDP model's optimizer.
    :param upload_to: Optional, a remote "directory" to upload the checkpoint files to.
    :param save_overwrite: Overwrite existing files.

    :raises FileExistsError: If a model and optim checkpoint already exists in ``checkpoint_dir`` and ``save_overwrite=False``.
    """
    checkpoint_dir = Path(checkpoint_dir)
    target_dir = checkpoint_dir / MODEL_AND_OPTIM_FOLDER
    if save_overwrite:
        if get_fs_local_rank() == 0:
            shutil.rmtree(target_dir, ignore_errors=True)
    elif not dir_is_empty(target_dir):
        raise FileExistsError(target_dir)
    barrier()
    if get_fs_local_rank() == 0:
        target_dir.mkdir(exist_ok=True, parents=True)
    barrier()
    with FSDP.state_dict_type(
        fsdp_model,
        state_dict_type=StateDictType.SHARDED_STATE_DICT,
        state_dict_config=ShardedStateDictConfig(offload_to_cpu=True),
        optim_state_dict_config=ShardedOptimStateDictConfig(offload_to_cpu=True),
    ):
        model_and_optim_state = {
            "model": fsdp_model.state_dict(),
            "optim": FSDP.optim_state_dict(fsdp_model, optim),
        }
        dist_cp.save_state_dict(
            model_and_optim_state,
            RemoteFileSystemWriter(
                target_dir,
                upload_to=None if upload_to is None else f"{upload_to.rstrip('/')}/{MODEL_AND_OPTIM_FOLDER}",
                save_overwrite=save_overwrite,
            ),
        )


def load_fsdp_model_and_optim_state(
    checkpoint_dir: PathOrStr,
    fsdp_model: FSDP,
    optim: Optimizer,
    *,
    local_cache: Optional[PathOrStr] = None,
    load_optimizer_state: bool = True,
):
    """
    Use this to load a state dict for an FSDP model and its optimizer via :module:`torch.distributed.checkpoint`
    functions. This should be used during distributed training and should be called by all ranks.

    :param checkpoint_dir: The checkpoint directory to load from. This can be a local or remote directory.
    :param fsdp_model: The FSDP model.
    :param optim: The FSDP model's optimizer.
    :param local_cache: A local cache of the checkpoint directory. Use this when the ``checkpoint_dir`` is a
        remote "directory" but there might be a cached version of the same artifacts.
    :param load_optimizer_state: Set to ``False`` to skip loading the optimizer state.

    :raises FileNotFoundError: If the ``checkpoint_dir`` doesn't contain a model and optimizer checkpoint.
    """
    load_path = str(checkpoint_dir).rstrip("/")
    local_cache = None if local_cache is None else Path(local_cache)
    with FSDP.state_dict_type(
        fsdp_model,
        state_dict_type=StateDictType.SHARDED_STATE_DICT,
        state_dict_config=ShardedStateDictConfig(offload_to_cpu=True),
        optim_state_dict_config=ShardedOptimStateDictConfig(offload_to_cpu=True),
    ):
        # Load the model state dict in place.
        log.info("Loading model state...")
        model_state = {"model": fsdp_model.state_dict()}
        dist_cp.load_state_dict(
            model_state,
            RemoteFileSystemReader(
                f"{load_path}/{MODEL_AND_OPTIM_FOLDER}",
                local_cache=None if local_cache is None else local_cache / MODEL_AND_OPTIM_FOLDER,
            ),
        )
        fsdp_model.load_state_dict(model_state["model"])

        if not load_optimizer_state:
            return

        # Load optim state dict in place.
        log.info("Loading sharded optimizer state...")
        optim_state = load_sharded_optimizer_state_dict(
            model_state_dict=model_state["model"],
            optimizer_key="optim",
            storage_reader=RemoteFileSystemReader(
                f"{load_path}/{MODEL_AND_OPTIM_FOLDER}",
                local_cache=None if local_cache is None else local_cache / MODEL_AND_OPTIM_FOLDER,
            ),
        )
        # optim_state["optim"] = {
        #    'state': { fqn: { 'grad_norm_exp_avg': Tensor, 'step': Tensor, 'exp_avg': ShardedTensor, 'exp_avg_sq': ShardedTensor } },
        #    'param_groups': [{ 'param_names': [ fsdp_fqn, ... ], 'params': [ fqn, ... ], ... }],
        # }
        del model_state

        # Make sure tensors are on CPU! PyTorch puts them on GPU even though we have `offload_to_cpu=True`.
        for state in optim_state["optim"]["state"].values():
            for k in state.keys():
                state[k] = state[k].cpu()
        gc_cuda()

        load_fsdp_optim_state(fsdp_model, optim, optim_state["optim"])


def load_fsdp_optim_state(fsdp_model: FSDP, optim: Optimizer, optim_state: Dict[str, Any]):
    log.info("Flattening sharded optimizer state...")
    # flattened_osd = {
    #    'state': { id: { 'grad_norm_exp_avg': Tensor, 'step': Tensor, 'exp_avg': Tensor, 'exp_avg_sq': Tensor } },
    #    'param_groups': [{ 'param_names': [ fsdp_fqn, ... ], 'params': [ id, ... ], ... }],
    # }
    # NOTE: Careful! The order of the these arguments has changed from 2.0 to 2.1... ¯\_(ツ)_/¯
    if version.parse(torch.__version__) < version.parse("2.1.0"):
        flattened_osd = FSDP.optim_state_dict_to_load(optim_state, fsdp_model, optim)  # type: ignore
    else:
        flattened_osd = FSDP.optim_state_dict_to_load(fsdp_model, optim, optim_state)  # type: ignore

    del optim_state
    gc_cuda()

    log.info("Loading flattened optimizer state...")

    # Put optim state on CPU since `Optimizer.load_state_dict()` will create a deepcopy of the whole state dict,
    # which takes up unnecessary GPU memory.
    for state in flattened_osd["state"].values():
        for k in state.keys():
            state[k] = state[k].cpu()
    gc_cuda()

    optim.load_state_dict(fix_optim_state_dict(optim, flattened_osd))


def save_state_dict(
    checkpoint_dir: PathOrStr,
    fname: str,
    state_dict: Dict[str, Any],
    *,
    upload_to: Optional[str] = None,
    save_overwrite: bool = False,
    synchronize: bool = True,
):
    """
    Save a regular state dict to the file ``fname`` within ``checkpoint_dir`` using :func:`torch.save()`.
    This can be used during distributed training or not. If during distributed training the ``fname`` should be unique
    for each rank.

    :param checkpoint_dir: The directory to save to.
    :param fname: The target file within ``checkpoint_dir`` to save to. This should be a path relative to the ``checkpoint_dir``.
    :param state_dict: The state dict to save.
    :param upload_to: Optional, a remote "directory" to upload the file to.
    :param save_overwrite: Overwrite existing files.
    :param synchronize: If ``False``, don't do any distributed synchronization. Use this when only calling
        this function from a single rank.

    :raises FileExistsError: If the ``fname`` already exists within ``checkpoint_dir`` and ``save_overwrite=False``.
    """
    checkpoint_dir = Path(checkpoint_dir)
    target_path = checkpoint_dir / fname
    if save_overwrite:
        target_path.unlink(missing_ok=True)
    elif target_path.is_file():
        raise FileExistsError(target_path)
    if synchronize:
        barrier()
    target_path.parent.mkdir(exist_ok=True, parents=True)
    if synchronize:
        barrier()
    torch.save(state_dict, target_path)
    if upload_to is not None:
        upload_target = f"{upload_to.rstrip('/')}/{fname}"
        log.info(f"Uploading {target_path} to {upload_target}...")
        upload(target_path, upload_target, save_overwrite=save_overwrite)


def load_state_dict(
    checkpoint_dir: PathOrStr,
    fname: str,
    *,
    local_cache: Optional[PathOrStr] = None,
    map_location: Optional[str] = None,
):
    """
    Load a regular state dict from the file ``fname`` within ``checkpoint_dir`` using :func:`torch.load()`.
    This can be used during distributed training or not.

    :param checkpoint_dir: A local or remote checkpoint directory.
    :param fname: The target file within the ``checkpoint_dir``. This should be a path relative to the ``checkpoint_dir``.
    :param local_cache: A local cache of the checkpoint directory. Use this when the ``checkpoint_dir`` is a
        remote "directory" but there might be a cached version of the same artifacts.

    :raises FileNotFoundError: If ``fname`` doesn't exist in the ``checkpoint_dir`` or the local cache.
    """
    if fname.endswith(".pt"):
        # Try safetensors version first.
        try:
            path = resource_path(
                str(checkpoint_dir).rstrip("/"), fname[:-2] + "safetensors", local_cache=local_cache
            )
            return safetensors_file_to_state_dict(path, map_location=map_location)
        except FileNotFoundError:
            pass

    path = resource_path(str(checkpoint_dir).rstrip("/"), fname, local_cache=local_cache)
    return torch.load(path, map_location=map_location)


def load_model_state(checkpoint_dir: PathOrStr, model: torch.nn.Module):
    """
    Load model state from a distributed FSDP model checkpoint created from :func:`save_fsdp_model_and_optim_state()`.
    Note that ``model`` should not be wrapped with FSDP.
    """
    state_dict = {"model": model.state_dict()}
    dist_cp.load_state_dict(
        state_dict,
        RemoteFileSystemReader(f"{str(checkpoint_dir).rstrip('/')}/{MODEL_AND_OPTIM_FOLDER}"),
        no_dist=True,
    )
    model.load_state_dict(state_dict["model"])


class RemoteFileSystemWriter(dist_cp.FileSystemWriter):
    """
    A subclass of :class:`~torch.distributed.checkpoint.FileSystemWriter` that can upload files
    directly to a cloud bucket when ``upload_to`` is specified.
    """

    def __init__(
        self,
        path: PathOrStr,
        single_file_per_rank: bool = True,
        sync_files: bool = True,
        thread_count: Optional[int] = None,
        per_thread_copy_ahead: int = 10_000_000,
        upload_to: Optional[str] = None,
        save_overwrite: bool = False,
    ) -> None:
        if thread_count is not None and thread_count <= 0:
            raise ValueError("thread count must be at least 1")
        super().__init__(
            path,
            single_file_per_rank=single_file_per_rank,
            sync_files=sync_files,
            # NOTE: we default to 1 thread here instead of whatever `default_thread_count()`
            # returns because uploading big checkpoint files with multiple threads causes
            # boto3 to fail in weird ways.
            thread_count=thread_count or 1,
            per_thread_copy_ahead=per_thread_copy_ahead,
        )
        self.upload_to = None if upload_to is None else upload_to.rstrip("/")
        self.save_overwrite = save_overwrite

    def write_data(
        self,
        plan: dist_cp.SavePlan,
        planner: dist_cp.SavePlanner,
    ) -> Future[List[WriteResult]]:
        fut = super().write_data(plan, planner)
        if self.upload_to is not None:
            files_to_upload = set()
            for write_result in fut.wait():
                files_to_upload.add(write_result.storage_data.relative_path)

            # Create the global S3 client up front to work around a threading issue in boto.
            if self.upload_to.startswith("s3://"):
                _get_s3_client("s3")
            elif self.upload_to.startswith("r2://"):
                _get_s3_client("r2")
            elif self.upload_to.startswith("weka://"):
                _get_s3_client("weka")

            with ThreadPoolExecutor(max_workers=self.thread_count) as executor:
                futures = []
                for fname in files_to_upload:
                    source = self.path / fname
                    target = f"{self.upload_to}/{fname}"
                    log.info(f"Uploading {source} to {target}...")
                    futures.append(executor.submit(upload, source, target, save_overwrite=self.save_overwrite))
                for f in as_completed(futures):
                    try:
                        f.result()
                    except BaseException:
                        # NOTE: we might get an error here that can't be pickled, which causes a different failure
                        # later when PyTorch tries to reduce that error across ranks. So here we just make
                        # sure we're raising a simple error type that can be pickled.
                        raise OLMoCheckpointError(f"Original error:\n{traceback.format_exc()}")
        return fut

    def finish(self, metadata: Metadata, results: List[List[WriteResult]]) -> None:
        super().finish(metadata, results)
        if self.upload_to is not None:
            source = self.path / ".metadata"
            target = f"{self.upload_to}/.metadata"
            log.info(f"Uploading {source} to {target}...")
            upload(source, target, save_overwrite=self.save_overwrite)


class RemoteFileSystemReader(dist_cp.StorageReader):
    """
    A :class:`~torch.distributed.checkpoint.StorageReader` based on :class:`~torch.distributed.checkpoint.FileSystemReader`
    that can read data directly from cloud storage as well as a local directory.
    """

    def __init__(
        self, path: PathOrStr, *, local_cache: Optional[PathOrStr] = None, thread_count: Optional[int] = None
    ):
        super().__init__()
        if thread_count is not None and thread_count <= 0:
            raise ValueError("thread count must be at least 1")
        self.path = str(path).rstrip("/")
        self.cache = None if local_cache is None else Path(local_cache)
        self.thread_count = thread_count or default_thread_count()
        self.storage_data: Dict[MetadataIndex, _StorageInfo] = dict()
        self._metadata: Optional[Metadata] = None

    def _get_bytes(self, relative_path: str, offset: int, length: int) -> bytes:
        if self.cache is not None and (path := self.cache / relative_path).is_file():
            return get_bytes_range(path, offset, length)
        else:
            return get_bytes_range(f"{self.path}/{relative_path}", offset, length)

    def _get_content_for_read(self, read_item: ReadItem) -> Tuple[ReadItem, bytes]:
        sinfo = self.storage_data[read_item.storage_index]
        content = self._get_bytes(sinfo.relative_path, sinfo.offset, sinfo.length)
        return (read_item, content)

    def read_data(self, plan: dist_cp.LoadPlan, planner: dist_cp.LoadPlanner) -> Future[None]:
        # Create the global S3 client up front to work around a threading issue in boto.
        if isinstance(self.path, str):
            if self.path.startswith("s3://"):
                _get_s3_client("s3")
            elif self.path.startswith("r2://"):
                _get_s3_client("r2")
            elif self.path.startswith("weka://"):
                _get_s3_client("weka")

        with ThreadPoolExecutor(max_workers=self.thread_count) as executor:
            read_item_content_futures = []
            for read_item in plan.items:
                read_item_content_futures.append(executor.submit(self._get_content_for_read, read_item))
            read_item_content_results = []
            for f in as_completed(read_item_content_futures):
                try:
                    read_item_content_results.append(f.result())
                except BaseException:
                    # NOTE: we might get an error here that can't be pickled, which causes a different failure
                    # later when PyTorch tries to reduce that error across ranks. So here we just make
                    # sure we're raising a simple error type that can be pickled.
                    raise OLMoCheckpointError(f"Original error:\n{traceback.format_exc()}")

        # Modified from `FileSystemReader.read_data()`
        for read_item, content in read_item_content_results:
            bytes = io.BytesIO(content)
            bytes.seek(0)
            if read_item.type == LoadItemType.BYTE_IO:
                planner.load_bytes(read_item, bytes)
            else:
                tensor = cast(torch.Tensor, torch.load(bytes, map_location="cpu"))
                tensor = narrow_tensor_by_index(tensor, read_item.storage_offsets, read_item.lengths)
                target_tensor = planner.resolve_tensor(read_item).detach()

                assert (
                    target_tensor.size() == tensor.size()
                ), f"req {read_item.storage_index} mismatch sizes {target_tensor.size()} vs {tensor.size()}"
                target_tensor.copy_(tensor)
                planner.commit_tensor(read_item, target_tensor)

        fut: Future = Future()
        fut.set_result(None)
        return fut

    def read_metadata(self) -> Metadata:
        if self._metadata is None:
            with resource_path(self.path, ".metadata", local_cache=self.cache).open("rb") as metadata_file:
                self._metadata = pickle.load(metadata_file)
        return self._metadata

    def set_up_storage_reader(self, metadata: Metadata, is_coordinator: bool) -> None:
        del is_coordinator
        self.storage_data = metadata.storage_data
        assert self.storage_data is not None

    def prepare_local_plan(self, plan: dist_cp.LoadPlan) -> dist_cp.LoadPlan:
        return plan

    def prepare_global_plan(self, global_plan: List[dist_cp.LoadPlan]) -> List[dist_cp.LoadPlan]:
        return global_plan


class Checkpointer(metaclass=ABCMeta):
    def __init__(self, cfg: TrainConfig, thread_count: Optional[int] = None):
        self.cfg = cfg
        self.thread_count = thread_count or default_thread_count()

    @abstractmethod
    def save_checkpoint(
        self,
        dir: PathOrStr,
        dist_model: nn.Module,
        optim: Optimizer,
        train_state: Dict[str, Any],
        *,
        upload_to: Optional[str] = None,
    ) -> None:
        raise NotImplementedError

    @abstractmethod
    def restore_checkpoint(
        self,
        load_path: PathOrStr,
        dist_model: nn.Module,
        optim: Optimizer,
        *,
        local_cache: Optional[PathOrStr] = None,
        load_optimizer_state: bool = True,
    ) -> Dict[str, Any]:
        """
        Restores a checkpoint to the model and optimizer. Returns the remaining trainer state.
        """
        raise NotImplementedError

    def unshard_checkpoint(
        self,
        load_path: PathOrStr,
        *,
        local_cache: Optional[PathOrStr] = None,
        load_optimizer_state: bool = True,
        load_trainer_state: bool = True,
        device: Optional[torch.device] = None,
    ) -> Tuple[Dict[str, torch.Tensor], Optional[Dict[str, Any]], Optional[Dict[str, Any]]]:
        """
        Unshard a checkpoint.

        Note this is not marked abstract because child classes are not required to implemented this.
        """
        raise NotImplementedError

    @contextmanager
    def _temporary_wd(self, dir: PathOrStr) -> Generator[Path, None, None]:
        # Make sure checkpoint directory doesn't exist unless it's okay to overwrite it.
        checkpoint_dir = Path(dir)
        if not dir_is_empty(checkpoint_dir):
            if self.cfg.save_overwrite:
                if get_fs_local_rank() == 0:
                    shutil.rmtree(checkpoint_dir, ignore_errors=True)
            else:
                raise FileExistsError(checkpoint_dir)
        # No need to mkdir here since we'll directly replace the temporary directory with
        # this directory below.
        barrier()

        # Prepare temporary directory. We don't have to be as careful here, we can
        # just remove it if it already exists.
        checkpoint_dir_tmp = checkpoint_dir.with_name(checkpoint_dir.name + "-tmp")
        if get_fs_local_rank() == 0:
            shutil.rmtree(checkpoint_dir_tmp, ignore_errors=True)
            checkpoint_dir_tmp.mkdir(exist_ok=True, parents=True)

        # In the cases where we're using a shared NFS drive between ranks to save checkpoints,
        # creating the temp directory from rank 0 might not be immediately
        # realized in the file systems of the other ranks.
        # So we wait here across all ranks until that tmp checkpoint directory is visible.
        wait_for(lambda: checkpoint_dir_tmp.exists(), "Waiting for checkpoint directory", timeout=10.0)

        barrier()

        # Yield temporary directory for `.save_checkpoint()` to use.
        yield checkpoint_dir_tmp

        barrier()

        # Finally if all went well replace the temporary directory with the actual
        # checkpoint directory.
        if get_fs_local_rank() == 0:
            # Replace temp directory with target checkpoint directory.
            try:
                checkpoint_dir_tmp.replace(checkpoint_dir)
            except FileNotFoundError:
                # Caught when another (file-system) local rank 0 has already replaced the tmp directory.
                # This can happen when nodes are saving to a common NFS drive but otherwise have distinct
                # file-systems.
                if not checkpoint_dir.exists():
                    raise

        # In the cases where we're using a shared NFS drive between ranks to save checkpoints,
        # replacing the temp directory with the final directory from rank 0 might not be immediately
        # realized in the file systems of the other ranks.
        # So we wait here across all ranks until that final checkpoint directory is visible.
        wait_for(lambda: checkpoint_dir.exists(), "Waiting for checkpoint directory", timeout=10.0)

        barrier()

    def _save_config(self, dir: PathOrStr, *, upload_to: Optional[str] = None) -> None:
        if get_global_rank() == 0:
            log.info("Saving config...")
            self.cfg.save(config_path := Path(dir) / "config.yaml")
            if upload_to is not None:
                upload_target = f"{upload_to}/config.yaml"
                log.info(f"Uploading {config_path} to {upload_target}")
                upload(config_path, upload_target, save_overwrite=self.cfg.save_overwrite)


class FullCheckpointer(Checkpointer):
    """
    A :class:`Checkpointer` that saves a single full model and optimizer state dictionary.
    """

    def save_checkpoint(
        self,
        dir: PathOrStr,
        dist_model: nn.Module,
        optim: Optimizer,
        trainer_state: Dict[str, Any],
        *,
        upload_to: Optional[str] = None,
    ) -> None:
        with self._temporary_wd(dir) as checkpoint_dir:
            if isinstance(dist_model, FSDP):
                with FSDP.state_dict_type(
                    dist_model,
                    state_dict_type=StateDictType.FULL_STATE_DICT,
                    state_dict_config=FullStateDictConfig(rank0_only=True, offload_to_cpu=True),
                    optim_state_dict_config=FullOptimStateDictConfig(rank0_only=True, offload_to_cpu=True),
                ):
                    # We'll write the model and optimizer state dicts individually to reduce (CPU) memory consumption.
                    # First the model state.
                    model_state_dict = dist_model.state_dict()
                    self._write_model_dict(
                        model_state_dict, checkpoint_dir, upload_to, save_overwrite=self.cfg.save_overwrite
                    )

                    # Then the optimizer state.
                    optim_state_dict = FSDP.optim_state_dict(dist_model, optim)
                    self._write_optim_dict(
                        optim_state_dict, checkpoint_dir, upload_to, save_overwrite=self.cfg.save_overwrite
                    )
            elif isinstance(dist_model, DDP):
                # _write_model_dict and _write_optim_dict only write checkpoints for rank 0
                # First, get the model state dict from DDP wrapped model
                model_state_dict = dist_model.module.state_dict()
                self._write_model_dict(
                    model_state_dict, checkpoint_dir, upload_to, save_overwrite=self.cfg.save_overwrite
                )

                # Then get the optimizer state dict
                optim_state_dict = optim.state_dict()
                self._write_optim_dict(
                    optim_state_dict, checkpoint_dir, upload_to, save_overwrite=self.cfg.save_overwrite
                )
            else:
                log.info(
                    "`FullCheckpointer.save_checkpoint` only supported for FSDP and DDP distributed strategies!"
                )

            # Save trainer state.
            if get_global_rank() == 0:
                log.info("Saving trainer state...")
                save_state_dict(
                    checkpoint_dir,
                    "train.pt",
                    trainer_state,
                    upload_to=upload_to,
                    save_overwrite=self.cfg.save_overwrite,
                    synchronize=False,
                )
            # Save config.
            self._save_config(checkpoint_dir, upload_to=upload_to)

    def restore_checkpoint(
        self,
        load_path: PathOrStr,
        dist_model: nn.Module,
        optim: Optimizer,
        *,
        local_cache: Optional[PathOrStr] = None,
        load_optimizer_state: bool = True,
    ) -> Dict[str, Any]:
        if isinstance(dist_model, FSDP):
            with FSDP.state_dict_type(
                dist_model,
                state_dict_type=StateDictType.FULL_STATE_DICT,
                state_dict_config=FullStateDictConfig(rank0_only=False, offload_to_cpu=True),
                optim_state_dict_config=FullOptimStateDictConfig(rank0_only=False, offload_to_cpu=True),
            ):
                with torch.no_grad():
                    # fill everything with NaN, so we can check afterwards that every parameter has been restored
                    for module_name, module in dist_model.named_modules():
                        if not isinstance(module, FSDP):
                            continue
                        for param in module.params:
                            param.fill_(torch.nan)

                    # restore params from checkpoint
                    state_dict_to_load = load_state_dict(
                        load_path, "model.pt", local_cache=local_cache, map_location="cpu"
                    )
                    (
                        state_dict_to_load,
                        og_keys_to_new,
                    ) = dist_model._fsdp_wrapped_module._make_state_dict_compatible(state_dict_to_load)

                    for module_name, module in dist_model.named_modules():
                        if not isinstance(module, FSDP):
                            continue
                        for param in module.params:
                            assert param._is_flat_param
                            for fqn, spi in zip(param._fqns, param._shard_param_infos):
                                if not spi.in_shard:
                                    continue
                                key = f"{module_name}.{fqn}"
                                key = key.replace("_fsdp_wrapped_module.", "")
                                key = key.lstrip(".")
                                t = state_dict_to_load[key]
                                t = t.flatten()
                                param[spi.offset_in_shard : spi.offset_in_shard + spi.numel_in_shard].copy_(
                                    t[spi.intra_param_start_idx : spi.intra_param_end_idx + 1]
                                )

                    # make sure that every parameter has been restored
                    for module_name, module in dist_model.named_modules():
                        if not isinstance(module, FSDP):
                            continue
                        for param in module.params:
                            if torch.isnan(param).any():
                                raise ValueError(
                                    f"Module '{module_name}' contains NaNs, this is likely a bug restoring from full checkpoints"
                                )

                # Load optimizer state.
                if load_optimizer_state:
                    optim_state_dict_to_load = load_state_dict(
                        load_path, "optim.pt", local_cache=local_cache, map_location="cpu"
                    )
                    optim_state_dict_to_load = self._make_optim_state_dict_compatible(
                        optim_state_dict_to_load,
                        og_keys_to_new,
                    )
                    gc.collect()
                    torch.cuda.empty_cache()
                    barrier()
                    for turn in range(get_local_world_size()):
                        log.info("Loading optimizer state turn %d ...", turn)
                        if turn == get_local_rank():
                            load_fsdp_optim_state(dist_model, optim, optim_state_dict_to_load)
                            gc.collect()
                            torch.cuda.empty_cache()
                        barrier()
                    del optim_state_dict_to_load
        elif isinstance(dist_model, DDP):
            # Load model state.
            with torch.no_grad():
                state_dict_to_load = load_state_dict(
                    load_path, "model.pt", local_cache=local_cache, map_location="cpu"
                )
                dist_model.module.load_state_dict(state_dict_to_load, strict=True)

            # Load optimizer state.
            if load_optimizer_state:
                optim_state_dict_to_load = load_state_dict(
                    load_path, "optim.pt", local_cache=local_cache, map_location="cpu"
                )
                optim.load_state_dict(optim_state_dict_to_load)

            gc.collect()
            torch.cuda.empty_cache()
            barrier()
        else:
            raise NotImplementedError(
                "`FullCheckpointer.restore_checkpoint` only supported for FSDP and DDP distributed strategies!"
            )

        # Load other state.
        try:
            trainer_state = load_state_dict(load_path, "train.pt", local_cache=local_cache)
        except FileNotFoundError:
            # for backwards compatibility
            trainer_state = load_state_dict(load_path, "other.pt", local_cache=local_cache)
        barrier()
        return trainer_state

    def _write_model_dict(self, model_state_dict, checkpoint_dir, upload_to, save_overwrite):
        if get_global_rank() == 0:
            log.info("Saving model state...")
            save_state_dict(
                checkpoint_dir,
                "model.pt",
                model_state_dict,
                upload_to=upload_to,
                save_overwrite=save_overwrite,
                synchronize=False,
            )

        del model_state_dict
        barrier()

    def _write_optim_dict(self, optim_state_dict, checkpoint_dir, upload_to, save_overwrite):
        if get_global_rank() == 0:
            log.info("Saving optim state...")
            save_state_dict(
                checkpoint_dir,
                "optim.pt",
                optim_state_dict,
                upload_to=upload_to,
                save_overwrite=save_overwrite,
                synchronize=False,
            )

        del optim_state_dict
        barrier()

    def _make_optim_state_dict_compatible(
        self, optim_state_dict: Dict[str, Any], og_keys_to_new: Dict[str, Set[str]]
    ) -> Dict[str, Any]:
        # This state dict comes in two forms: one where the state keys are integers and one where the
        # keys are fully qualified parameter names. The latter case is easier to deal with here so we
        # first transform the integer key form into the FQN key form.
        if isinstance(optim_state_dict["param_groups"][0]["params"][0], int):
            id_to_fqn: Dict[int, str] = {}
            for group in optim_state_dict["param_groups"]:
                new_param_names = []
                for fqn, id in zip(group["param_names"], group["params"]):
                    fqn = fqn.replace("_fsdp_wrapped_module.", "")
                    id_to_fqn[id] = fqn
                    new_param_names.append(fqn)
                group["param_names"] = new_param_names
                group["params"] = new_param_names
            for id in list(optim_state_dict["state"].keys()):
                optim_state_dict["state"][id_to_fqn[id]] = optim_state_dict["state"].pop(id)
        else:
            # Otherwise we still want to clean up the param names to remove the "_fsdp_wrapped_module." prefix.
            for group in optim_state_dict["param_groups"]:
                group["param_names"] = [fqn.replace("_fsdp_wrapped_module.", "") for fqn in group["param_names"]]
                group["params"] = [fqn.replace("_fsdp_wrapped_module.", "") for fqn in group["params"]]
                assert group["param_names"] == group["params"]
            for key in list(optim_state_dict["state"].keys()):
                optim_state_dict["state"][key.replace("_fsdp_wrapped_module.", "")] = optim_state_dict[
                    "state"
                ].pop(key)

        # Now we can transform the state dict by renaming parameters according to `og_keys_to_new`.
        # First fix param names in the state.
        for og_key, new_keys in og_keys_to_new.items():
            og_state = optim_state_dict["state"].pop(og_key, None)
            if og_state is None:
                continue
            for i, new_key in enumerate(new_keys):
                if i == len(new_keys) - 1:
                    optim_state_dict["state"][new_key] = og_state
                else:
                    optim_state_dict["state"][new_key] = deepcopy(og_state)
        # Now fix param names in the param groups.
        for group in optim_state_dict["param_groups"]:
            og_names = group["params"]
            new_names = []
            for og_key in og_names:
                for new_key in og_keys_to_new[og_key]:
                    new_names.append(new_key)
            group["params"] = new_names
            group["param_names"] = new_names

        return optim_state_dict

    def load_checkpoint(
        self,
        load_path: PathOrStr,
        *,
        local_cache: Optional[PathOrStr] = None,
        load_optimizer_state: bool = True,
        device: Optional[torch.device] = None,
    ) -> Tuple[Dict[str, torch.Tensor], Optional[Dict[str, Any]]]:
        device = device if device is not None else torch.device("cpu")
        model_state = load_state_dict(load_path, "model.pt", local_cache=local_cache, map_location=device)  # type: ignore
        optim_state = None
        if load_optimizer_state:
            optim_state = load_state_dict(load_path, "optim.pt", local_cache=local_cache, map_location=device)  # type: ignore
        return model_state, optim_state


class TorchNewStyleShardedCheckpointer(Checkpointer):
    """
    A sharded :class:`Checkpointer` that uses PyTorch's new distributed checkpointing functionality.
    """

    def save_checkpoint(
        self,
        dir: PathOrStr,
        dist_model: nn.Module,
        optim: Optimizer,
        trainer_state: Dict[str, Any],
        *,
        upload_to: Optional[str] = None,
    ) -> None:
        assert isinstance(
            dist_model, FSDP
        ), f"{self.__class__.__name__} is being called to save a model where `distributed_strategy` is not FSDP."
        with self._temporary_wd(dir) as checkpoint_dir:
            # Save model and optim state.
            save_fsdp_model_and_optim_state(
                checkpoint_dir,
                dist_model,
                optim,
                upload_to=upload_to,
                save_overwrite=self.cfg.save_overwrite,
            )

            # Save trainer state.
            log.info("Saving trainer state...")
            save_state_dict(
                checkpoint_dir,
                f"train/rank{get_global_rank()}.pt",
                trainer_state,
                upload_to=upload_to,
                save_overwrite=self.cfg.save_overwrite,
            )

            # Save config.
            self._save_config(checkpoint_dir, upload_to=upload_to)

    def restore_checkpoint(
        self,
        load_path: PathOrStr,
        dist_model: nn.Module,
        optim: Optimizer,
        *,
        local_cache: Optional[PathOrStr] = None,
        load_optimizer_state: bool = True,
    ) -> Dict[str, Any]:
        # Load model and optimizer state in place.
        log.info("Loading model and optimizer state...")
        assert isinstance(
            dist_model, FSDP
        ), f"{self.__class__.__name__} is being called to load a model where `distributed_strategy` is not FSDP."

        load_fsdp_model_and_optim_state(
            load_path,
            dist_model,
            optim,
            local_cache=local_cache,
            load_optimizer_state=load_optimizer_state,
        )

        # Load trainer state dict.
        log.info("Loading trainer state...")
        try:
            trainer_state = load_state_dict(
                load_path, f"train/rank{get_global_rank()}.pt", local_cache=local_cache
            )
        except FileNotFoundError:
            # Fall back to rank 0 train state.
            # This can happen when we're restoring a checkpoint with a different world size.
            trainer_state = load_state_dict(load_path, "train/rank0.pt", local_cache=local_cache)
        barrier()
        return trainer_state


class TorchLegacyShardedCheckpointer(Checkpointer):
    """
    A sharded :class:`Checkpointer` that just uses `torch.save()` with extra logic for handling FSDP model
    and optim state.

    The world size must be kept consistent when using this checkpointer.
    """

    def __init__(self, cfg: TrainConfig, thread_count: Optional[int] = None, use_shared_mem_impl: bool = False):
        super().__init__(cfg, thread_count)
        self.use_shared_mem_impl = use_shared_mem_impl

    def save_checkpoint(
        self,
        dir: PathOrStr,
        dist_model: nn.Module,
        optim: Optimizer,
        trainer_state: Dict[str, Any],
        *,
        upload_to: Optional[str] = None,
    ) -> None:
        assert isinstance(
            dist_model, FSDP
        ), f"{self.__class__.__name__} is being called to save a model where `distributed_strategy` is not FSDP."
        with self._temporary_wd(dir) as checkpoint_dir:
            with FSDP.state_dict_type(
                dist_model,
                state_dict_type=StateDictType.SHARDED_STATE_DICT,
                state_dict_config=ShardedStateDictConfig(offload_to_cpu=True),
                optim_state_dict_config=ShardedOptimStateDictConfig(offload_to_cpu=True),
            ):
                state_dict = {
                    "model": dist_model.state_dict(),
                    "optim": FSDP.optim_state_dict(dist_model, optim),
                    **trainer_state,
                }
                save_state_dict(
                    checkpoint_dir,
                    f"rank{get_global_rank()}.pt",
                    state_dict,
                    upload_to=upload_to,
                    save_overwrite=self.cfg.save_overwrite,
                )

            # Save config.
            self._save_config(checkpoint_dir, upload_to=upload_to)

    def restore_checkpoint(
        self,
        load_path: PathOrStr,
        dist_model: nn.Module,
        optim: Optimizer,
        *,
        local_cache: Optional[PathOrStr] = None,
        load_optimizer_state: bool = True,
    ) -> Dict[str, Any]:
        assert isinstance(
            dist_model, FSDP
        ), f"{self.__class__.__name__} is being called to load a model where `distributed_strategy` is not FSDP."
        with FSDP.state_dict_type(
            dist_model,
            state_dict_type=StateDictType.SHARDED_STATE_DICT,
            state_dict_config=ShardedStateDictConfig(offload_to_cpu=True),
            optim_state_dict_config=ShardedOptimStateDictConfig(offload_to_cpu=True),
        ):
            # Deserialize state dict.
            state_dict = load_state_dict(
                load_path, f"rank{get_global_rank()}.pt", local_cache=local_cache, map_location="cpu"
            )

            # Load model and optimizer state.
            log.info("Loading model state...")
            dist_model.load_state_dict(state_dict["model"])
            del state_dict["model"]
            if load_optimizer_state:
                log.info("Loading optimizer state...")
                load_fsdp_optim_state(dist_model, optim, state_dict["optim"])
            del state_dict["optim"]

        barrier()
        return state_dict

    def unshard_checkpoint(
        self,
        load_path: PathOrStr,
        *,
        local_cache: Optional[PathOrStr] = None,
        load_optimizer_state: bool = True,
        load_trainer_state: bool = True,
        device: Optional[torch.device] = None,
    ) -> Tuple[Dict[str, torch.Tensor], Optional[Dict[str, Any]], Optional[Dict[str, Any]]]:
        assert local_cache is None, "this method currently only supports local files"
        full_state_dict = self._unshard(load_path, device or torch.device("cpu"), skip_keys={"rng"})
        model_state = full_state_dict.pop("model")
        optim_state = full_state_dict.pop("optim")
        return (
            model_state,
            optim_state if load_optimizer_state else None,
            full_state_dict if load_trainer_state else None,
        )

    def _copy_sharded_tensors_to_shared_mem(self, state: Dict, world_size: int, rank: int, key: Tuple):
        key = tuple() if key is None else key
        if isinstance(state, (list, tuple, set)):
            for i, sub_state in enumerate(state):
                self._copy_sharded_tensors_to_shared_mem(sub_state, world_size, rank, key + (i,))
        elif isinstance(state, dict):
            for name in state.keys():
                self._copy_sharded_tensors_to_shared_mem(state[name], world_size, rank, key + (name,))
        elif isinstance(state, ShardedTensor):
            self._copy_sharded_tensor_to_shared_mem(state, world_size, rank, key)
            return
        else:
            return

    def _get_shard_placement_and_rank_sizes(
        self, shards_metadata: List[ShardMetadata], world_size: int
    ) -> Tuple[Dict[ShardMetadata, Tuple[int, int]], List[int]]:
        def shard_size(shard_md):
            return reduce((lambda x, y: x * y), shard_md.shard_sizes)  # type: ignore[attr-defined]

        rank_sizes = [0 for _ in range(world_size)]
        shard_placement: Dict[ShardMetadata, Tuple[int, int]] = {}
        for shard_md in shards_metadata:
            shard_rank = cast(_remote_device, shard_md.placement).rank()
            assert shard_rank is not None
            if shard_rank >= world_size:
                raise RuntimeError(f"Shard rank {shard_rank} exceeds world size {world_size}")

            shard_placement[shard_md] = (shard_rank, rank_sizes[shard_rank])
            rank_sizes[shard_rank] += shard_size(shard_md)

        return shard_placement, rank_sizes

    def _copy_sharded_tensor_to_shared_mem(
        self, sharded_tensor: ShardedTensor, world_size: int, rank: int, key: Tuple
    ) -> Any:
        shard0_md = sharded_tensor.metadata()
        shard_placement, rank_sizes = self._get_shard_placement_and_rank_sizes(
            shard0_md.shards_metadata, world_size
        )

        rank_size = rank_sizes[rank]
        assert rank_size >= 0
        if rank_size == 0:
            return

        assert shard0_md.tensor_properties.dtype == torch.float32, "Expected sharded tensor to be fp32"
        numpy_type = np.float32

        sharded_memory_name = "-".join(key + (str(rank),))

        shm = shared_memory.SharedMemory(
            create=True, size=rank_size * np.dtype(numpy_type).itemsize, name=sharded_memory_name
        )
        np_arr = np.ndarray((rank_size,), dtype=numpy_type, buffer=shm.buf)

        for local_shard in sharded_tensor.local_shards():
            shard_rank = cast(_remote_device, local_shard.metadata.placement).rank()
            assert shard_rank == rank

            src = local_shard.tensor.flatten()
            shard_offset = shard_placement[local_shard.metadata][1]

            np_arr[shard_offset : shard_offset + src.numel()] = src.numpy()

        shm.close()

    def _copy_sharded_data_to_shared_mem(self, world_size: int, shard_filepath: Path):
        shard_number = int(shard_filepath.name[4:-3])
        log.info("Starting unsharding shard number %d to shared memory", shard_number)

        with self._patch_sharded_tensor_load():
            shard = torch.load(shard_filepath, map_location="cpu")
            log.debug("Done loading shard number %d", shard_number)

        self._copy_sharded_tensors_to_shared_mem(
            shard, world_size, shard_number, (str(shard_filepath.parent).replace("/", "_"),)
        )
        log.info("Done unsharding shard number %d to shared memory", shard_number)

    def _unshard_using_sharded_mem(
        self, state: Any, world_size: int, device: torch.device, shard_dir: PathOrStr
    ) -> Any:
        return self._unshard_state_using_shared_mem(state, world_size, device, (str(shard_dir).replace("/", "_"),))

    def _unshard_state_using_shared_mem(
        self, state: Any, world_size: int, device: torch.device, key: Tuple
    ) -> Any:
        if isinstance(state, (list, tuple, set)):
            return state.__class__(
                self._unshard_state_using_shared_mem(sub_state, world_size, device, key + (i,))
                for i, sub_state in enumerate(state)
            )
        elif isinstance(state, dict):
            return {
                name: self._unshard_state_using_shared_mem(state[name], world_size, device, key + (name,))
                for name in state.keys()
            }
        elif isinstance(state, ShardedTensor):
            return self._unshard_tensor_using_shared_mem(state, world_size, device, key)
        elif isinstance(state, torch.Tensor):
            return state.to(device=device)
        else:
            return state

    def _unshard_tensor_using_shared_mem(
        self, sharded_tensor: ShardedTensor, world_size: int, device: torch.device, key: Tuple
    ) -> torch.Tensor:
        shard0_md = sharded_tensor.metadata()

        def shard_size(shard_md):
            return reduce((lambda x, y: x * y), shard_md.shard_sizes)  # type: ignore[attr-defined]

        shard_placement, rank_sizes = self._get_shard_placement_and_rank_sizes(
            shard0_md.shards_metadata, world_size
        )

        assert shard0_md.tensor_properties.dtype == torch.float32, "Expected sharded tensor to be fp32"
        numpy_type = np.float32

        out = torch.empty(
            *sharded_tensor.metadata().size, dtype=sharded_tensor.metadata().tensor_properties.dtype, device=device
        )
        dims = len(sharded_tensor.metadata().size)
        for shard_md, (rank, rank_offset) in shard_placement.items():
            if rank >= world_size:
                raise RuntimeError(f"Shard rank {rank} exceeds world size {world_size}")

            sharded_memory_name = "-".join(key + (str(rank),))
            shm = shared_memory.SharedMemory(name=sharded_memory_name)

            rank_size = rank_sizes[rank]
            assert rank_size >= 0
            if rank_size == 0:
                continue

            np_arr = np.ndarray((rank_size,), dtype=numpy_type, buffer=shm.buf)

            tensor = torch.from_numpy(np_arr)[rank_offset : rank_offset + shard_size(shard_md)]
            tensor = tensor.view(shard_md.shard_sizes)

            out_narrow_view = out
            for dim in range(dims):
                out_narrow_view = out_narrow_view.narrow(
                    dim,
                    shard_md.shard_offsets[dim],
                    shard_md.shard_sizes[dim],
                )

            out_narrow_view.copy_(tensor)

            shm.close()
            shm.unlink()

        return out

    @contextmanager
    def _patch_sharded_tensor_load(self):
        """
        Monkeypatch for torch's ShardedTensor, so we can unpickle without having torch.distributed set up.
        """

        def _rebuild_from_type_v2_monkey(func, new_type, args, state):
            ret = func(*args)
            if type(ret) is not new_type:
                ret = ret.as_subclass(new_type)

            # Shortcut the construction of ShardedTensor
            # This is in the top 5 of my worst hacks.
            if isinstance(ret, ShardedTensor):
                ret._local_shards, ret._metadata, _, ret._sharding_spec, ret._init_rrefs = state
                return ret

            # The rest of this function ought to be in the top 5 of somebody else's worst hacks.
            # Tensor does define __setstate__ even though it doesn't define
            # __getstate__. So only use __setstate__ if it is NOT the one defined
            # on Tensor
            if getattr(ret.__class__, "__setstate__", torch.Tensor.__setstate__) is not torch.Tensor.__setstate__:
                ret.__setstate__(state)
            else:
                ret = torch._utils._set_obj_state(ret, state)
            return ret

        original_rebuild_from_type_v2 = torch._tensor._rebuild_from_type_v2
        try:
            torch._tensor._rebuild_from_type_v2 = _rebuild_from_type_v2_monkey
            yield
        finally:
            torch._tensor._rebuild_from_type_v2 = original_rebuild_from_type_v2

    def _unshard_using_shared_memory(
        self, input_dir: PathOrStr, device: torch.device, skip_keys: Optional[Set[str]] = None
    ):
        """
        This unsharding implementation consists of:

        1. Loading each shard on a separate process and copying their sharded tensors to shared memory.
        2. Loading 1 shard on the main process as a base unsharded object.
        3. Using the sharded tensors in shared memory to populate the base unsharded object.

        This implementation is an alternative to a prior implementation that instead loaded
        all shards using threads, because that implementation turned out to
        be extremely slow (e.g. 6+ hours) sometimes when the world size was 1024.
        The current implementation is slower than the old one in many scenarios,
        but is significantly faster in the above mentioned case (e.g. 30 minutes)
        if there are enough CPUs.

        We keep the other implementation since this once can be more unreliable,
        likely due to its dependence on a large amount of shared memory.
        """

        input_dir = Path(input_dir)
        skip_keys = skip_keys or set()

        shard_filepaths = list(input_dir.glob("rank*.pt"))
        world_size = len(shard_filepaths)
        if world_size == 0:
            raise RuntimeError("No shards found for unsharding")

        log.info("Number of shards: %d", world_size)
        shard_size_gb = shard_filepaths[0].stat().st_size / (1024 * 1024 * 1024)
        min_ram_required_estimate_gb = shard_size_gb * world_size
        log.info(
            "Shards are %.2fGB each, at least %.2fGB RAM is required", shard_size_gb, min_ram_required_estimate_gb
        )

        log.info("Copying sharded tensors to shared memory using multiple processes")
        # Copy sharded data to shared memory using multiple processes, so this process can load
        # from memory rather than disk. We spawn a new process instead of forking since shared memory
        # appears to get deleted when forked processes end for some reason.
        executor = ProcessPoolExecutor(
            mp_context=mp.get_context("spawn"), initializer=util.prepare_cli_environment
        )
        futures = []
        for shard_filepath in shard_filepaths:
            shard_rank = int(shard_filepath.name[4:-3])

            if shard_rank >= world_size:
                raise RuntimeError(
                    f"Shard rank {shard_rank} of file {shard_filepath} exceeds world size {world_size}"
                )

            futures.append(executor.submit(self._copy_sharded_data_to_shared_mem, world_size, shard_filepath))

        for f in as_completed(futures):
            f.result()
        executor.shutdown()

        log.info("Loading a shard on the main process to be unsharded state")
        with self._patch_sharded_tensor_load():
            state = torch.load(shard_filepaths[0], map_location="cpu")

        for key in skip_keys:
            if key in state:
                del state[key]

        log.info("Unsharding from %d shards ...", world_size)
        return self._unshard_using_sharded_mem(state, world_size, device, input_dir)

    def _unshard(self, input_dir: PathOrStr, device: torch.device, skip_keys: Optional[Set[str]] = None):
        if self.use_shared_mem_impl:
            return self._unshard_using_shared_memory(input_dir, device, skip_keys)

        input_dir = Path(input_dir)
        skip_keys = skip_keys or set()

        with self._patch_sharded_tensor_load():
            # We load in threads because it's faster.
            executor = ThreadPoolExecutor()
            shards_dict = {}
            for shard_name in input_dir.glob("rank*.pt"):
                log.info("Loading %s ...", shard_name)
                shard_number = int(shard_name.name[4:-3])  # shard names look like "rankXX.pt"
                shards_dict[shard_number] = executor.submit(torch.load, shard_name, map_location="cpu")
            shards = [None] * len(shards_dict)
            for rank, shard_future in shards_dict.items():
                shard = shard_future.result()
                for key in skip_keys:
                    if key in shard:
                        del shard[key]
                shards[rank] = shard
            assert all(shard is not None for shard in shards)
            executor.shutdown()
            del shards_dict

            log.info("Unsharding from %d shards ...", len(shards))

            unsharded_state_dict = self._unshard_object(shards, device=device)
            # At this point in time we need 2x memory :-(
            del shards

            return unsharded_state_dict

    def _unshard_object(self, os: List[Any], device: torch.device) -> Any:
        rank0_item = os[0]
        assert all(type(o) is type(rank0_item) for o in os)
        if isinstance(rank0_item, str):
            assert all(o == rank0_item for o in os)
            return rank0_item
        elif isinstance(rank0_item, (list, tuple, set)):
            assert all(len(o) == len(rank0_item) for o in os)
            return rank0_item.__class__(self._unshard_object(o, device=device) for o in zip(*os))
        elif isinstance(rank0_item, dict):
            assert all(o.keys() == rank0_item.keys() for o in os)
            return {key: self._unshard_object([o[key] for o in os], device=device) for key in rank0_item.keys()}
        elif isinstance(rank0_item, ShardedTensor):
            return self._gather(os, device=device)
        else:
            assert all(self._objects_are_equal(o, rank0_item) for o in os)
            return rank0_item

    def _gather(self, shards: List[ShardedTensor], device: torch.device) -> torch.Tensor:
        world_size = len(shards)
        shard0_md = shards[0].metadata()
        # Make sure all shards agree on the metadata
        assert all(shard.metadata() == shard0_md for shard in shards)
        # Make sure the nth shard expects to be the nth shard.
        assert all(
            shard_md.placement.rank() == rank  # type: ignore
            for rank, shard_md in enumerate(shard0_md.shards_metadata)
        )

        def shard_size(shard_md):
            return reduce((lambda x, y: x * y), shard_md.shard_sizes)  # type: ignore[attr-defined]

        rank_sizes = [0 for _ in range(world_size)]
        max_rank_size = 0
        shard_placement: Dict[ShardMetadata, Tuple[int, int]] = {}
        for shard_md in shard0_md.shards_metadata:
            shard_rank = cast(_remote_device, shard_md.placement).rank()
            assert shard_rank is not None

            shard_placement[shard_md] = (shard_rank, rank_sizes[shard_rank])
            rank_sizes[shard_rank] += shard_size(shard_md)
            max_rank_size = max(max_rank_size, rank_sizes[shard_rank])

        gather_list: List[torch.Tensor] = [torch.empty((max_rank_size,)) for _ in range(world_size)]

        datas = []
        with torch.no_grad():
            for shard in shards:
                data = torch.empty(max_rank_size)

                for local_shard in shard.local_shards():
                    src = local_shard.tensor.flatten()
                    shard_offset = shard_placement[local_shard.metadata][1]
                    data[shard_offset : shard_offset + src.numel()].copy_(src)

                datas.append(data)

        # torch.gather in a nutshell
        for rank, data in enumerate(datas):
            gather_list[rank].copy_(data)

        full_size = shard0_md.size
        out = torch.empty(*full_size, dtype=shard0_md.tensor_properties.dtype, device=device)
        dims = len(full_size)
        for shard_md in shard0_md.shards_metadata:
            rank, rank_offset = shard_placement[shard_md]
            tensor = gather_list[rank]
            tensor = tensor[rank_offset : rank_offset + shard_size(shard_md)]
            tensor = tensor.view(shard_md.shard_sizes)

            out_narrow_view = out
            for dim in range(dims):
                out_narrow_view = out_narrow_view.narrow(
                    dim,
                    shard_md.shard_offsets[dim],
                    shard_md.shard_sizes[dim],
                )

            out_narrow_view.copy_(tensor)

        return out

    def _objects_are_equal(self, a: Any, b: Any) -> bool:
        if type(a) is not type(b):
            return False
        if isinstance(a, np.ndarray):
            return np.array_equal(a, b)
        elif isinstance(a, torch.Tensor):
            return torch.equal(a, b)
        else:
            return a == b


@dataclass
class _LocalShardedCheckpointerMetadata(BaseConfig):
    world_size: int = field(default_factory=get_world_size)


@dataclass
class _FlatParamShard:
    full_shape: torch.Size
    shard_offsets: Tuple[int, int]
    shard_data: Optional[torch.Tensor]

    def copy_into(self, full_tensor: torch.Tensor) -> None:
        assert self.shard_data is not None
        full_tensor_shard_view = full_tensor.view(-1)[self.shard_offsets[0] : self.shard_offsets[1] + 1]
        assert self.shard_data.shape == full_tensor_shard_view.shape
        full_tensor_shard_view.copy_(self.shard_data)


class LocalShardedCheckpointer(Checkpointer):
    """
    A sharded :class:`Checkpointer` that directly saves the local FSDP flat params data.
    The optimizer state is saved directly with `torch.save()` without reformatting via FSDP methods.

    The world size must be kept consistent when using this checkpointer. However, you can easily
    reconstruct a full unsharded model and/or optimizer state dictionary from a single Python process
    using :meth:`unshard_checkpoint()` (no distributed initialization required).
    """

    # These correspond to metadata attributes on `torch.distributed.fsdp.flat_param.FlatParameter`.
    _FLAT_PARAM_METADATA_TO_SAVE = (
        "_fqns",
        "_shard_param_offsets",
        "_shard_indices",
        "_numels",
        "_numels_with_padding",
        "_shapes",
        "_shard_numel_padded",
        "_shard_param_infos",
    )

    def _fsdp_modules(self, fsdp_model: FSDP) -> List[Tuple[str, FSDP]]:
        """
        Returns a list of FSDP modules with their FQN.
        """
        modules = []
        for name, module in fsdp_model.named_modules():
            if isinstance(module, FSDP):
                modules.append((name, module))
        return modules

    def _prepare_fsdp_model(self, fsdp_model: FSDP) -> None:
        from torch.distributed.fsdp._runtime_utils import _lazy_init

        # TODO (epwalsh): I'm not sure if this is necessary, but this is what PyTorch does before saving/loading
        # an FSDP state dict through the built-in methods.
        if torch.cuda.is_available():
            torch.cuda.synchronize()
        _lazy_init(fsdp_model, fsdp_model)

    def _fsdp_handles(self, fsdp_model: FSDP) -> List[FlatParamHandle]:
        if version.parse(torch.__version__) < version.parse("2.1.0"):
            return fsdp_model._handles  # type: ignore
        elif version.parse(torch.__version__) < version.parse("2.3.0"):
            # Handle could be None if the FSDP wrapper doesn't manage any parameters.
            if hasattr(fsdp_model, "_handle") and fsdp_model._handle is not None:
                return [fsdp_model._handle]  # type: ignore
            else:
                return []
        else:
            # Need to verify FSDP internals with newer versions.
            raise NotImplementedError

    @torch.no_grad()
    def _get_flat_param_state_to_save(self, fsdp_model: FSDP) -> Dict[str, Any]:
        self._prepare_fsdp_model(fsdp_model)
        module_data = []
        for module_fqn, fsdp_module in self._fsdp_modules(fsdp_model):
            handle_data = []
            for handle in self._fsdp_handles(fsdp_module):
                data: Dict[str, Any] = {}
                # This is a `FlatParameter` instance.
                # See `torch.distributed.fsdp.flat_param` for the API.
                flat_param = handle.flat_param
                data["flat_param.data"] = flat_param.detach()
                for key in self._FLAT_PARAM_METADATA_TO_SAVE:
                    if hasattr(flat_param, key):
                        data[f"flat_param.{key}"] = getattr(flat_param, key)
                handle_data.append(data)
            module_data.append({"handles": handle_data, "name": module_fqn})
        return {"modules": module_data}

    @torch.no_grad()
    def _load_flat_param_state(self, fsdp_model: FSDP, model_state: Dict[str, Any]):
        """Load the state produced from `self._get_flat_param_state_to_save()`."""
        self._prepare_fsdp_model(fsdp_model)
        fsdp_modules = self._fsdp_modules(fsdp_model)
        assert len(model_state["modules"]) == len(fsdp_modules)
        for (_, fsdp_module), module_data in zip(fsdp_modules, model_state["modules"]):
            handles = self._fsdp_handles(fsdp_module)
            assert len(handles) == len(module_data["handles"])
            for handle, data in zip(handles, module_data["handles"]):
                flat_param = handle.flat_param
                # Make sure metadata matches.
                for key in self._FLAT_PARAM_METADATA_TO_SAVE:
                    if hasattr(flat_param, key):
                        assert getattr(flat_param, key) == data[f"flat_param.{key}"]
                # Load the flat sharded data.
                flat_param.copy_(data["flat_param.data"])

    def _save_metadata(self, dir: PathOrStr, *, upload_to: Optional[str] = None) -> None:
        if get_fs_local_rank() == 0:
            log.info("Saving metadata...")
            metadata = _LocalShardedCheckpointerMetadata()
            metadata.save(metadata_path := Path(dir) / "metadata.yaml")
            if upload_to is not None and get_global_rank() == 0:
                upload_target = f"{upload_to}/metadata.yaml"
                log.info(f"Uploading {metadata_path} to {upload_target}")
                upload(metadata_path, upload_target, save_overwrite=self.cfg.save_overwrite)

    def _load_metadata(
        self, load_path: PathOrStr, *, local_cache: Optional[PathOrStr] = None
    ) -> _LocalShardedCheckpointerMetadata:
        metadata_path = resource_path(load_path, "metadata.yaml", local_cache=local_cache)
        return _LocalShardedCheckpointerMetadata.load(metadata_path)

    def save_checkpoint(
        self,
        dir: PathOrStr,
        dist_model: nn.Module,
        optim: Optimizer,
        trainer_state: Dict[str, Any],
        *,
        upload_to: Optional[str] = None,
    ) -> None:
        assert isinstance(
            dist_model, FSDP
        ), f"{self.__class__.__name__} is being called to save a model where `distributed_strategy` is not FSDP."

        with self._temporary_wd(dir) as checkpoint_dir:
            # Gather local FSDP flat params data to save.
            # We also save some flat param metadata like the corresponding fully qualified names (fqns)
            # of each original parameter so we can validate that the sharding is the same when loading
            # one of these checkpoints.
            log.info("Saving local FSDP flat params data...")
            save_state_dict(
                checkpoint_dir,
                f"model/rank{get_global_rank()}.pt",
                self._get_flat_param_state_to_save(dist_model),
                upload_to=upload_to,
                save_overwrite=self.cfg.save_overwrite,
            )

            # Save optimizer state.
            log.info("Saving local optimizer state...")
            save_state_dict(
                checkpoint_dir,
                f"optim/rank{get_global_rank()}.pt",
                optim.state_dict(),
                upload_to=upload_to,
                save_overwrite=self.cfg.save_overwrite,
            )

            # Save trainer state.
            log.info("Saving trainer state...")
            save_state_dict(
                checkpoint_dir,
                f"train/rank{get_global_rank()}.pt",
                trainer_state,
                upload_to=upload_to,
                save_overwrite=self.cfg.save_overwrite,
            )

            # Save metadata.
            self._save_metadata(checkpoint_dir, upload_to=upload_to)

            # Save config. We do this last b/c the presence of a config in a remote checkpoint
            # "directory" indicates that the folder is valid, as a opposed to a partially
            # uploaded checkpoint directory that failed before completing.
            self._save_config(checkpoint_dir, upload_to=upload_to)

    def restore_checkpoint(
        self,
        load_path: PathOrStr,
        dist_model: nn.Module,
        optim: Optimizer,
        *,
        local_cache: Optional[PathOrStr] = None,
        load_optimizer_state: bool = True,
    ) -> Dict[str, Any]:
        # Load metadata and make sure checkpoint is compatible.
        metadata = self._load_metadata(load_path, local_cache=local_cache)
        assert metadata.world_size == get_world_size()

        # Load local FSDP flat param data.
        log.info("Loading local FSDP flat params data...")
        assert isinstance(
            dist_model, FSDP
        ), f"{self.__class__.__name__} is being called to load a model where `distributed_strategy` is not FSDP."

        model_state = load_state_dict(
            load_path, f"model/rank{get_global_rank()}.pt", local_cache=local_cache, map_location="cpu"
        )
        self._load_flat_param_state(dist_model, model_state)
        del model_state

        # Load local optim state.
        if load_optimizer_state:
            log.info("Loading local optimizer state...")
            optim_state = load_state_dict(
                load_path, f"optim/rank{get_global_rank()}.pt", local_cache=local_cache, map_location="cpu"
            )
            # HACK/TODO (epwalsh): When we use adaptive clipping we track the 'grad_norm_exp_avg' for every param
            # in every rank, and keep this in the optimizer state. But this causes issues when loading the
            # state since torch sees the state is non-empty for some params which would normally be empty,
            # and then assumes it should have all of the other state tensors for that param, which is doesn't.
            # So for now we just remove 'grad_norm_exp_avg' everywhere from the state, which resets that metric.
            # Not the end of the world but there's probably a better way around this without resetting
            # the metric.
            for param_id in list(optim_state["state"].keys()):
                state = optim_state["state"][param_id]
                if "grad_norm_exp_avg" in state:
                    del state["grad_norm_exp_avg"]
                if len(state) == 0:
                    del optim_state["state"][param_id]
            optim.load_state_dict(optim_state)
            del optim_state

        # Load local trainer state.
        log.info("Loading local trainer state...")
        trainer_state = load_state_dict(load_path, f"train/rank{get_global_rank()}.pt", local_cache=local_cache)
        barrier()
        return trainer_state

    def _iter_flat_param_shards(
        self, model_state: Dict[str, Any]
    ) -> Generator[Tuple[str, _FlatParamShard], None, None]:
        for module_data in model_state["modules"]:
            module_prefix = module_data["name"].replace("_fsdp_wrapped_module.", "")
            for handle in module_data["handles"]:
                flat_data = handle["flat_param.data"]
                if (num_padding := handle["flat_param._shard_numel_padded"]) > 0:
                    # If there's padding in the flat param it should be on the right.
                    assert (flat_data[-num_padding:] == 0).all()
                # NOTE: this changes depending on the torch version, but we don't do a version
                # check since we might be trying to unshard an old checkpoint that was stored
                # with a different torch version than we're currently running with.
                if "flat_param._shard_indices" in handle:
                    # torch <=2.0.1
                    param_start = handle["flat_param._shard_indices"][0]
                    current_flat_index = 0
                    for relative_fqn, full_shape, (offset_start, offset_end) in zip(
                        handle["flat_param._fqns"][param_start:],
                        handle["flat_param._shapes"][param_start:],
                        handle["flat_param._shard_param_offsets"],
                    ):
                        root_fqn = relative_fqn if not module_prefix else f"{module_prefix}.{relative_fqn}"
                        numel_shard = offset_end - offset_start + 1
                        flat_param_shard = _FlatParamShard(
                            full_shape=full_shape,
                            shard_offsets=(offset_start, offset_end),
                            shard_data=flat_data[current_flat_index : current_flat_index + numel_shard],
                        )
                        current_flat_index += numel_shard
                        yield root_fqn, flat_param_shard
                else:
                    # torch >=2.1.0
                    for relative_fqn, full_shape, shard_param_info in zip(
                        handle["flat_param._fqns"],
                        handle["flat_param._shapes"],
                        handle["flat_param._shard_param_infos"],
                    ):
                        if not shard_param_info.in_shard:
                            continue
                        root_fqn = relative_fqn if not module_prefix else f"{module_prefix}.{relative_fqn}"
                        flat_param_shard = _FlatParamShard(
                            full_shape=full_shape,
                            shard_offsets=(
                                shard_param_info.intra_param_start_idx,
                                shard_param_info.intra_param_end_idx,
                            ),
                            shard_data=flat_data[
                                shard_param_info.offset_in_shard : shard_param_info.offset_in_shard
                                + shard_param_info.numel_in_shard
                            ],
                        )
                        yield root_fqn, flat_param_shard

    def unshard_checkpoint(
        self,
        load_path: PathOrStr,
        *,
        local_cache: Optional[PathOrStr] = None,
        load_optimizer_state: bool = True,
        load_trainer_state: bool = True,
        device: Optional[torch.device] = None,
    ) -> Tuple[Dict[str, torch.Tensor], Optional[Dict[str, Any]], Optional[Dict[str, Any]]]:
        device = device or torch.device("cpu")
        metadata = self._load_metadata(load_path, local_cache=local_cache)

        # Gather paths model state, potentially downloading them.
        log.info("Gathering model state dicts...")
        model_state_paths = self._gather_state_dict_paths(
            load_path, "model", metadata.world_size, local_cache=local_cache
        )

        # Load model state dicts one-by-one, materializing and populating the full parameters as we go.
        log.info("Materializing full parameters...")
        full_model_state: Dict[str, torch.Tensor] = {}
        # We keep a copy of the flat param metadata minus the actual tensors so we can reconstruct
        # the full optimizer state below without having to reload the model state dicts.
        flat_params_data: Dict[int, Dict[str, _FlatParamShard]] = defaultdict(dict)
        for rank, path in enumerate(model_state_paths):
            log.info(f"Loading shards from rank {rank}...")
            model_state = torch.load(path, map_location="cpu")
            for root_fqn, flat_param_shard in self._iter_flat_param_shards(model_state):
                if root_fqn not in full_model_state:
                    log.info(
                        f"Materializing full parameter '{root_fqn}' with shape {flat_param_shard.full_shape}..."
                    )
                    assert flat_param_shard.shard_data is not None
                    full_model_state[root_fqn] = torch.empty(
                        flat_param_shard.full_shape, dtype=flat_param_shard.shard_data.dtype, device=device
                    )
                    # Fill with NaNs so we can validate that the whole parameter has been populated
                    # afterwards.
                    full_model_state[root_fqn].fill_(torch.nan)
                # Copy over the local shard to the relevant part of the full parameter.
                full_param = full_model_state[root_fqn]
                log.info(f"Loading rank {rank} shard for '{root_fqn}'...")
                flat_param_shard.copy_into(full_param)
                flat_params_data[rank][root_fqn] = replace(flat_param_shard, shard_data=None)

        log.info("Validating full parameters...")
        for key, tensor in full_model_state.items():
            if torch.isnan(tensor).any():
                raise ValueError(f"Parameter '{key}' contains NaNs, this is likely a bug with the unsharder")

        trainer_state: Optional[Dict[str, Any]] = None
        if load_trainer_state:
            trainer_state = load_state_dict(load_path, "train/rank0.pt", local_cache=local_cache)

        if not load_optimizer_state:
            return full_model_state, None, trainer_state

        log.info("Gathering optim state dicts...")
        optim_state_paths = self._gather_state_dict_paths(
            load_path, "optim", metadata.world_size, local_cache=local_cache
        )

        log.info("Materializing full optim state...")
        full_optim_state: Dict[str, Any] = {"state": defaultdict(dict)}
        fqn_to_id: Dict[str, int] = {}
        id_to_fqn: Dict[int, str] = {}
        for rank, path in enumerate(optim_state_paths):
            log.info(f"Loading sharded optim state from rank {rank}...")
            optim_state = torch.load(path, map_location="cpu")

            # Initialize param groups.
            # We assume parameter groups are the same across all ranks.
            # The only thing that differs across ranks is the state for each local sharded param.
            if "param_groups" not in full_optim_state:
                full_optim_state["param_groups"] = optim_state["param_groups"]
            else:
                assert full_optim_state["param_groups"] == optim_state["param_groups"]

            # Generate mapping of parameter FQNs to optimizer param IDs and vice-versa.
            if not fqn_to_id or not id_to_fqn:
                for group in full_optim_state["param_groups"]:
                    for fqn, id in zip(group["param_names"], group["params"]):
                        fqn = fqn.replace("_fsdp_wrapped_module.", "")
                        fqn_to_id[fqn] = id
                        id_to_fqn[id] = fqn

            # Iterate over local shard state and copy into the full state.
            for id, shard_state in optim_state["state"].items():
                fqn = id_to_fqn[id]
                flat_param_shard = flat_params_data[rank].get(fqn)  # type: ignore[assignment]
                full_state = full_optim_state["state"][id]
                for key, shard_value in shard_state.items():
                    assert isinstance(shard_value, torch.Tensor)
                    if shard_value.shape == torch.Size([]):
                        # Add singleton tensors directly to full state. These should be the same across
                        # all ranks.
                        assert key in ("step", "grad_norm_exp_avg")  # sanity check
                        if key not in full_state:
                            full_state[key] = shard_value.to(device)
                        else:
                            assert full_state[key] == shard_value
                    else:
                        # Otherwise we have a sharded param state.
                        # If the corresponding full param state hasn't been materialized yet, do so now.
                        assert flat_param_shard is not None, f"missing flat_params_data for {fqn} from rank {rank}"
                        if key not in full_state:
                            log.info(
                                f"Materializing full state '{key}' for '{fqn}' with shape {flat_param_shard.full_shape}..."
                            )
                            full_state[key] = torch.empty(
                                flat_param_shard.full_shape, dtype=shard_value.dtype, device=device
                            )
                        full_state_value = full_state[key]

                        # Copy over the local shard state to the relevant part of the full parameter state.
                        log.info(f"Loading rank {rank} shard state of '{key}' for '{fqn}'...")
                        replace(flat_param_shard, shard_data=shard_value).copy_into(full_state_value)

        # Lastly, clean up the parameter names in param groups.
        for group in full_optim_state["param_groups"]:
            group["param_names"] = [n.replace("_fsdp_wrapped_module.", "") for n in group["param_names"]]

        return full_model_state, full_optim_state, trainer_state

    def _get_state_dict_path(
        self,
        load_path: PathOrStr,
        state_dict_type: str,
        rank: int,
        *,
        local_cache: Optional[PathOrStr] = None,
        progress=None,
    ) -> Tuple[int, Path]:
        fname = f"{state_dict_type}/rank{rank}.pt"
        return rank, resource_path(str(load_path).rstrip("/"), fname, local_cache=local_cache, progress=progress)

    def _gather_state_dict_paths(
        self,
        load_path: PathOrStr,
        state_dict_type: str,
        world_size: int,
        *,
        local_cache: Optional[PathOrStr] = None,
    ) -> List[Path]:
        progress = get_progress_bar()
        with ThreadPoolExecutor(max_workers=self.thread_count) as executor:
            futures = []
            for rank in range(world_size):
                future = executor.submit(
                    self._get_state_dict_path,
                    load_path,
                    state_dict_type,
                    rank,
                    local_cache=local_cache,
                    progress=progress,
                )
                futures.append(future)

            results: Dict[int, Path] = {}
            for future in as_completed(futures):
                rank, path = future.result()
                results[rank] = path

        return [results[rank] for rank in range(world_size)]


class OlmoCoreCheckpointer(Checkpointer):
    def save_checkpoint(
        self,
        dir: PathOrStr,
        dist_model: nn.Module,
        optim: Optimizer,
        trainer_state: Dict[str, Any],
        *,
        upload_to: Optional[str] = None,
    ) -> None:
        from olmo_core.distributed.checkpoint import (  # type: ignore
            save_model_and_optim_state,
        )

        with self._temporary_wd(dir) as checkpoint_dir:
            log.info("Saving model and optim state...")
<<<<<<< HEAD
            local_files_created = save_model_and_optim_state(checkpoint_dir, fsdp_model, optim)
=======
            local_files_created = save_model_and_optim_state(
                checkpoint_dir, dist_model, optim, save_overwrite=self.cfg.save_overwrite
            )
>>>>>>> ddc88471
            if upload_to is not None:
                for path in local_files_created:
                    path = Path(path)
                    upload_target = f"{upload_to.rstrip('/')}/{path.relative_to(checkpoint_dir)}"
                    log.info(f"Uploading {path} to {upload_target}...")
                    upload(path, upload_target, save_overwrite=self.cfg.save_overwrite)

            log.info("Saving trainer state...")
            save_state_dict(
                checkpoint_dir,
                f"train/rank{get_global_rank()}.pt",
                trainer_state,
                upload_to=upload_to,
            )

            self._save_config(checkpoint_dir, upload_to=upload_to)

    def restore_checkpoint(
        self,
        load_path: PathOrStr,
        dist_model: nn.Module,
        optim: Optimizer,
        *,
        local_cache: Optional[PathOrStr] = None,
        load_optimizer_state: bool = True,
    ) -> Dict[str, Any]:
        from olmo_core.distributed.checkpoint import (  # type: ignore
            load_model_and_optim_state,
        )

        log.info("Loading model and optim state...")
        load_model_and_optim_state(load_path, dist_model, optim if load_optimizer_state else None)

        log.info("Loading trainer state...")
        try:
            trainer_state = load_state_dict(
                load_path, f"train/rank{get_global_rank()}.pt", local_cache=local_cache
            )
        except FileNotFoundError:
            # Fall back to rank 0 train state.
            # This can happen when we're restoring a checkpoint with a different world size.
            trainer_state = load_state_dict(load_path, "train/rank0.pt", local_cache=local_cache)

        barrier()
        return trainer_state

    def unshard_checkpoint(
        self,
        load_path: PathOrStr,
        *,
        local_cache: Optional[PathOrStr] = None,
        load_optimizer_state: bool = True,
        load_trainer_state: bool = True,
        device: Optional[torch.device] = None,
    ) -> Tuple[Dict[str, torch.Tensor], Optional[Dict[str, Any]], Optional[Dict[str, Any]]]:
        from olmo_core.distributed.checkpoint import (  # type: ignore
            unshard_model_state,
            unshard_optim_state,
        )

        model_state = unshard_model_state(load_path, device=device)
        optim_state: Optional[Dict[str, Any]] = None
        train_state: Optional[Dict[str, Any]] = None
        if load_optimizer_state:
            optim_state = cast(Dict[str, Any], unshard_optim_state(load_path, device=device))
        if load_trainer_state:
            train_state = load_state_dict(load_path, "train/rank0.pt", local_cache=local_cache)
        return model_state, optim_state, train_state


def build_sharded_checkpointer(
    cfg: TrainConfig, *, name: Optional[ShardedCheckpointerType] = None, use_shared_mem_impl: bool = False
) -> Checkpointer:
    name = name or cfg.sharded_checkpointer
    if name == ShardedCheckpointerType.torch_new:
        return TorchNewStyleShardedCheckpointer(cfg)
    elif name == ShardedCheckpointerType.torch_legacy:
        return TorchLegacyShardedCheckpointer(cfg, use_shared_mem_impl=use_shared_mem_impl)
    elif name == ShardedCheckpointerType.local:
        return LocalShardedCheckpointer(cfg)
    elif name == ShardedCheckpointerType.olmo_core:
        return OlmoCoreCheckpointer(cfg)
    else:
        raise NotImplementedError(name)<|MERGE_RESOLUTION|>--- conflicted
+++ resolved
@@ -1920,13 +1920,7 @@
 
         with self._temporary_wd(dir) as checkpoint_dir:
             log.info("Saving model and optim state...")
-<<<<<<< HEAD
-            local_files_created = save_model_and_optim_state(checkpoint_dir, fsdp_model, optim)
-=======
-            local_files_created = save_model_and_optim_state(
-                checkpoint_dir, dist_model, optim, save_overwrite=self.cfg.save_overwrite
-            )
->>>>>>> ddc88471
+            local_files_created = save_model_and_optim_state(checkpoint_dir, dist_model, optim)
             if upload_to is not None:
                 for path in local_files_created:
                     path = Path(path)
