from __future__ import annotations

from copy import deepcopy
from typing import Any, Dict, List, Optional, Tuple, Union

import numpy as np
import torch
from torch.utils.data import Dataset

from ..aliases import PathOrStr
<<<<<<< HEAD
from ..util import file_size, get_bytes_range, _get_s3_client
=======
from ..util import _get_s3_client, file_size, get_bytes_range
>>>>>>> c366e420

__all__ = ["MemMapDataset"]


class MemMapDataset(Dataset[Dict[str, Any]]):
    """
    A PyTorch :class:`~torch.utils.data.Dataset` backed by one or more numpy memory-mapped arrays
    of token IDs. Token IDs are chunked together into contiguous blocks of ``chunk_size``
    to create instances.

    If the length of a memory-mapped array is not a multiple of ``chunk_size`` the
    remainder of the tokens will be ignored.

    No special tokens are added to the input IDs so it's assumed that if you want
    EOS tokens between documents, for example, those will already be in the memory-mapped array.

    :param paths: Paths to memory-mapped token arrays.
    :param chunk_size: The number of tokens to chunk together into a single instance.
        Generally this should correspond to your model's maximum input length.
    :param memmap_dtype: The numpy datatype of the memory-mapped array.
    :param metadata: Metadata to add to each item. This should be a dictionary or a list of dictionaries
        with the same number of items as there are paths.
    :param include_instance_metadata: If ``True`` (the default), each instance returned from `__getitem__` will
        include the metadata from its source.
    """

    def __init__(
        self,
        *paths: PathOrStr,
        chunk_size: int = 1024,
        memmap_dtype=np.uint16,
        metadata: Optional[Union[List[Dict[str, Any]], Dict[str, Any]]] = None,
        include_instance_metadata: bool = True,
    ):
        if not paths:
            raise ValueError("At least one path is required")
        if isinstance(metadata, list):
            if len(metadata) != len(paths):
                raise ValueError("'metadata' should have the same length as the number of file paths")
        else:
            metadata = [metadata or {}] * len(paths)
        self._memmap_paths = paths
        self._metadata = metadata
        self._chunk_size = chunk_size
        self._mmap_offsets: Optional[List[Tuple[int, int]]] = None
        self._num_instances: Optional[int] = None
        self.dtype = memmap_dtype
        self._item_size = self.dtype(0).itemsize
        self._include_instance_metadata = include_instance_metadata

    @property
    def chunk_size(self) -> int:
        return self._chunk_size

    @property
    def max_seq_len(self) -> int:
        # For compatibility with composer's SpeedMonitor callback.
        return self.chunk_size

    @property
    def offsets(self) -> List[Tuple[int, int]]:
        # Create the global S3 client up front to work around a threading issue in boto.
        _get_s3_client()
<<<<<<< HEAD
        
=======

>>>>>>> c366e420
        if self._mmap_offsets is None:
            import concurrent.futures

            self._mmap_offsets = []
            with concurrent.futures.ThreadPoolExecutor() as executor:
                futures = []
                for path in self._memmap_paths:
                    future = executor.submit(self._get_file_length, path)
                    futures.append(future)

                path_to_length: Dict[PathOrStr, int] = {}
                for future in concurrent.futures.as_completed(futures):
                    path, length = future.result()
                    path_to_length[path] = length

            start_offset = 0
            for path in self._memmap_paths:
                length = path_to_length[path]
                end_offset = start_offset + length
                self._mmap_offsets.append((start_offset, end_offset))
                start_offset += length
        return self._mmap_offsets

    def _read_chunk_from_memmap(self, path: PathOrStr, index: int) -> torch.Tensor:
        bytes_start = index * self._item_size * self._chunk_size
        num_bytes = self._item_size * self._chunk_size
        buffer = get_bytes_range(path, bytes_start, num_bytes)
        array = np.frombuffer(buffer, dtype=self.dtype)
        return torch.tensor(array.astype(np.int_), dtype=torch.long)

    def _get_file_length(self, path) -> Tuple[PathOrStr, int]:
        return path, file_size(path) // (self._item_size * self._chunk_size)

    def __len__(self) -> int:
        if self._num_instances is None:
            self._num_instances = self.offsets[-1][1]
        return self._num_instances

    def __getitem__(self, index: int) -> Dict[str, Any]:
        index = int(index)  # in case this is a numpy int type.
        pos_index = index if index >= 0 else len(self) + index

        # The index of the memmap array within 'self.memmaps'
        memmap_index: Optional[int] = None
        # The 'index' relative to the corresponding memmap array.
        memmap_local_index: Optional[int] = None
        for i, (offset_start, offset_end) in enumerate(self.offsets):
            if offset_start <= pos_index < offset_end:
                memmap_index = i
                memmap_local_index = pos_index - offset_start

        if memmap_index is None or memmap_local_index is None:
            raise IndexError(f"{index} is out of bounds for dataset of size {len(self)}")

        # Read the data from file.
        input_ids = self._read_chunk_from_memmap(self._memmap_paths[memmap_index], memmap_local_index)
        out: Dict[str, Any] = {"input_ids": input_ids}
        if self._include_instance_metadata:
            metadata = self._metadata[memmap_index]
            out["metadata"] = deepcopy(metadata)
        return out

    def __add__(self, other: MemMapDataset) -> MemMapDataset:
        """
        Concatenate one :class:`MemMapDataset` with another.
        """
        if not isinstance(other, MemMapDataset):
            raise NotImplementedError(f"Expected another MemMapDataset but got {type(other)}")
        return MemMapDataset(
            *(self._memmap_paths + other._memmap_paths),
            chunk_size=self._chunk_size,
            memmap_dtype=self.dtype,
            metadata=self._metadata + other._metadata,
        )<|MERGE_RESOLUTION|>--- conflicted
+++ resolved
@@ -8,11 +8,7 @@
 from torch.utils.data import Dataset
 
 from ..aliases import PathOrStr
-<<<<<<< HEAD
-from ..util import file_size, get_bytes_range, _get_s3_client
-=======
-from ..util import _get_s3_client, file_size, get_bytes_range
->>>>>>> c366e420
+from ..util import _get_s3_client, file_size, get_bytes_range, _get_s3_client
 
 __all__ = ["MemMapDataset"]
 
@@ -76,11 +72,7 @@
     def offsets(self) -> List[Tuple[int, int]]:
         # Create the global S3 client up front to work around a threading issue in boto.
         _get_s3_client()
-<<<<<<< HEAD
-        
-=======
 
->>>>>>> c366e420
         if self._mmap_offsets is None:
             import concurrent.futures
 
