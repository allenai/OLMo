# DOLMA: Delightful Open Language Model from AI2

## Setup

After cloning this repository, first install the latest [PyTorch](https://pytorch.org) according the official instructions relevant to your environment. Then install the remaining dependencies and code base by running:

```
pip install -e .[dev] --config-settings editable_mode=compat
```

## Running experiments

### Using [beaker-gantry](https://github.com/allenai/beaker-gantry)

Train a model on c4 with gantry:

```bash
gantry run \
  --workspace ai2/llm-testing \
  --env-secret WANDB_API_KEY=WANDB_API_KEY \
  --env WANDB_ENTITY=ai2-llm \
  --env WANDB_PROJECT=testing \
  --venv base \
  --nfs \
  --priority preemptible \
  --gpus 8 \
  --beaker-image dolma-torch2-gantry \
  --cluster 'ai2/*-cirrascale' \
  --allow-dirty \
  -- composer scripts/train.py configs/1.2b-c4.yaml
```

Train the 70B model on c4 with gantry across multiple nodes:

```bash
gantry run \
  --workspace ai2/llm-testing \
  --priority "high" \
  --beaker-image dolma-torch2-gantry \
  --cluster ai2/general-cirrascale-a100-80g-ib \
  --gpus 8 \
  --nfs \
  --env WORLD_SIZE=32 \
  --env GPUS=8 \
  --env NCCL_DEBUG=INFO \
  --env SCRATCH_DIR=/tmp/scratch \
  --env FLASH_DIR=/tmp/flash \
  --env WANDB_PROJECT=dolma-beaker-ib \
  --env-secret WANDB_API_KEY=WANDB_API_KEY \
  --replicas 4 \
  --leader-selection \
  --host-networking \
  --allow-dirty \
  --venv base \
  --yes \
  -- /bin/bash -c 'composer --master_addr $BEAKER_LEADER_REPLICA_HOSTNAME --world_size $WORLD_SIZE --node_rank $BEAKER_REPLICA_RANK -n $GPUS --master_port 1234 scripts/train.py configs/70b-c4.yaml'
```

This may require a reservation on the Infiniband cluster.

See the [Beaker documentation](https://beaker-docs.apps.allenai.org/distributed-training.html) for more information on distributed training.

<<<<<<< HEAD
## Generating text

You can use the `generate()` method to produce text using beam search with a variety of options.

For example:

```python
# Prepare inputs.
# Note: we don't want the EOS token added to the end of the input, hence
# the `add_special_tokens=False`.
input_ids = tokenizer.encode("I'm a large language model, ", add_special_tokens=False)
# `model.generate()` expects a batch.
input_tensor = torch.tensor(input_ids).unsqueeze(0)

# Run beam search.
outputs = model.generate(input_tensor, max_steps=3, beam_size=3)

# The output token IDs are shape (batch_size, beam_size, max_steps)
best_generation = outputs.token_ids[0][0].tolist()
print(tokenizer.decode(best_generation))
```
=======
## Finding official runs

We keep all of our runs in WandB under [the "ai2-llm" entity](https://wandb.ai/ai2-llm).
We don't store model checkpoints in WandB. Those are in GCS under `gs://allennlp-olmo/<wandb_run_path>`.

### Highlighted models

 * 300M parameters, ~70B tokens, a starter model that's not completely random: https://wandb.ai/ai2-llm/LLM-scripts/runs/ed5krfk9
>>>>>>> 9911b788
<|MERGE_RESOLUTION|>--- conflicted
+++ resolved
@@ -60,7 +60,6 @@
 
 See the [Beaker documentation](https://beaker-docs.apps.allenai.org/distributed-training.html) for more information on distributed training.
 
-<<<<<<< HEAD
 ## Generating text
 
 You can use the `generate()` method to produce text using beam search with a variety of options.
@@ -82,7 +81,7 @@
 best_generation = outputs.token_ids[0][0].tolist()
 print(tokenizer.decode(best_generation))
 ```
-=======
+
 ## Finding official runs
 
 We keep all of our runs in WandB under [the "ai2-llm" entity](https://wandb.ai/ai2-llm).
@@ -90,5 +89,4 @@
 
 ### Highlighted models
 
- * 300M parameters, ~70B tokens, a starter model that's not completely random: https://wandb.ai/ai2-llm/LLM-scripts/runs/ed5krfk9
->>>>>>> 9911b788
+ * 300M parameters, ~70B tokens, a starter model that's not completely random: https://wandb.ai/ai2-llm/LLM-scripts/runs/ed5krfk9